--- conflicted
+++ resolved
@@ -247,18 +247,11 @@
             };
             bufferHBox.AddChild(bufferVol);
 
-<<<<<<< HEAD
-            // initialises rowCount to allow for striped rows
-
-            var rowCount = 0;
-            foreach (var (reagent, quantity) in state.BufferReagents.OrderBy(x => x.Reagent.Prototype)) // Frontier: add OrderBy
-=======
             // This sets up the needed data for sorting later in a list
             // Its done this way to not repeat having to use same code twice (once for sorting
             // and once for displaying)
             var reagentList = new List<(ReagentId reagentId, string name, Color color, FixedPoint2 quantity)>();
             foreach (var (reagent, quantity) in state.BufferReagents)
->>>>>>> 4dfd3e57
             {
                 var reagentId = reagent;
                 _prototypeManager.TryIndex(reagentId.Prototype, out ReagentPrototype? proto);

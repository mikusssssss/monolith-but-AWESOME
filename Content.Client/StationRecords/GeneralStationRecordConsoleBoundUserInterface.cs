--- conflicted
+++ resolved
@@ -1,10 +1,7 @@
 using Content.Shared.StationRecords;
-<<<<<<< HEAD
 using Robust.Client.GameObjects;
 using Robust.Client.UserInterface.Controls;
 using static Robust.Client.UserInterface.Controls.BaseButton;
-=======
->>>>>>> 76823cc5
 
 namespace Content.Client.StationRecords;
 
@@ -22,33 +19,15 @@
         base.Open();
 
         _window = new();
-<<<<<<< HEAD
-        _window.OnKeySelected += OnKeySelected;
-        _window.OnFiltersChanged += OnFiltersChanged;
-        _window.OnJobAdd += OnJobsAdd;
-        _window.OnJobSubtract += OnJobsSubtract;
-=======
         _window.OnKeySelected += key =>
             SendMessage(new SelectStationRecord(key));
         _window.OnFiltersChanged += (type, filterValue) =>
             SendMessage(new SetStationRecordFilter(type, filterValue));
->>>>>>> 76823cc5
+        _window.OnJobAdd += OnJobsAdd;
+        _window.OnJobSubtract += OnJobsSubtract;
         _window.OnClose += Close;
 
         _window.OpenCentered();
-    }
-
-<<<<<<< HEAD
-    private void OnKeySelected((NetEntity, uint)? key)
-    {
-        SendMessage(new SelectGeneralStationRecord(key));
-    }
-
-    private void OnFiltersChanged(
-        GeneralStationRecordFilterType type, string filterValue)
-    {
-        GeneralStationRecordsFilterMsg msg = new(type, filterValue);
-        SendMessage(msg);
     }
 
     private void OnJobsAdd(ButtonEventArgs args)
@@ -70,8 +49,6 @@
         AdjustStationJobMsg msg = new(row.Job, -1);
         SendMessage(msg);
     }
-=======
->>>>>>> 76823cc5
     protected override void UpdateState(BoundUserInterfaceState state)
     {
         base.UpdateState(state);

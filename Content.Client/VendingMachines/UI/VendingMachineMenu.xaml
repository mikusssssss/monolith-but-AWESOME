<<<<<<< HEAD
<controls:FancyWindow xmlns="https://spacestation14.io"
            xmlns:gfx="clr-namespace:Robust.Client.Graphics;assembly=Robust.Client"
            xmlns:controls="clr-namespace:Content.Client.UserInterface.Controls"
            SetSize="360 380"
            MinSize="300 300">
    <BoxContainer Margin="6 2 6 12" Orientation="Vertical">
        <BoxContainer Margin ="0 2 0 4" Orientation="Horizontal">
            <Label Text="{Loc 'bank-atm-menu-balance-label'}"
                StyleClasses="LabelKeyText" />
            <Label Name="BalanceLabel"
                Text="{Loc 'bank-atm-menu-no-bank'}" />
        </BoxContainer>
        <ItemList Name="VendingContents"
            SizeFlagsStretchRatio="8"
            VerticalExpand="True">
        </ItemList>
    </BoxContainer>
</controls:FancyWindow>
=======
﻿<DefaultWindow xmlns="https://spacestation14.io">
    <BoxContainer Orientation="Vertical">
        <LineEdit Name="SearchBar" PlaceHolder="{Loc 'vending-machine-component-search-filter'}" HorizontalExpand="True"  Margin ="0 4"/>
        <ItemList Name="VendingContents"
                  SizeFlagsStretchRatio="8"
                  VerticalExpand="True">
        </ItemList>
    </BoxContainer>
</DefaultWindow>
>>>>>>> 535b013f
<|MERGE_RESOLUTION|>--- conflicted
+++ resolved
@@ -1,4 +1,3 @@
-<<<<<<< HEAD
 <controls:FancyWindow xmlns="https://spacestation14.io"
             xmlns:gfx="clr-namespace:Robust.Client.Graphics;assembly=Robust.Client"
             xmlns:controls="clr-namespace:Content.Client.UserInterface.Controls"
@@ -11,20 +10,10 @@
             <Label Name="BalanceLabel"
                 Text="{Loc 'bank-atm-menu-no-bank'}" />
         </BoxContainer>
+        <LineEdit Name="SearchBar" PlaceHolder="{Loc 'vending-machine-component-search-filter'}" HorizontalExpand="True" Margin="0 4"/>
         <ItemList Name="VendingContents"
             SizeFlagsStretchRatio="8"
             VerticalExpand="True">
         </ItemList>
     </BoxContainer>
-</controls:FancyWindow>
-=======
-﻿<DefaultWindow xmlns="https://spacestation14.io">
-    <BoxContainer Orientation="Vertical">
-        <LineEdit Name="SearchBar" PlaceHolder="{Loc 'vending-machine-component-search-filter'}" HorizontalExpand="True"  Margin ="0 4"/>
-        <ItemList Name="VendingContents"
-                  SizeFlagsStretchRatio="8"
-                  VerticalExpand="True">
-        </ItemList>
-    </BoxContainer>
-</DefaultWindow>
->>>>>>> 535b013f
+</controls:FancyWindow>
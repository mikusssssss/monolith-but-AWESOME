--- conflicted
+++ resolved
@@ -38,24 +38,14 @@
 
             _cachedInventory = vendingMachineSys.GetAllInventory(Owner);
 
-<<<<<<< HEAD
-            _menu = new VendingMachineMenu { Title = entMan.GetComponent<MetaDataComponent>(Owner).EntityName };
-=======
             _menu = this.CreateWindow<VendingMachineMenu>();
             _menu.OpenCenteredLeft();
             _menu.Title = EntMan.GetComponent<MetaDataComponent>(Owner).EntityName;
->>>>>>> 9a68cf0b
 
             _menu.OnItemSelected += OnItemSelected;
             _menu.OnSearchChanged += OnSearchChanged;
 
-<<<<<<< HEAD
-            _menu.Populate(_cachedInventory, _mod, out _cachedFilteredIndex);
-
-            _menu.OpenCenteredLeft();
-=======
-            _menu.Populate(_cachedInventory, out _cachedFilteredIndex);
->>>>>>> 9a68cf0b
+            _menu.Populate(_cachedInventory, _mod, out _cachedFilteredIndex); // Frontier: add _mod
         }
 
         protected override void UpdateState(BoundUserInterfaceState state)

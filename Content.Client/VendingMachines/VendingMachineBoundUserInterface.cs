using Content.Client.UserInterface.Controls;
using Content.Client.VendingMachines.UI;
using Content.Shared.VendingMachines;
using Robust.Client.UserInterface;
using Robust.Shared.Input;
using System.Linq;
using Robust.Client.GameObjects;
using Content.Shared._NF.Bank.Components; // Frontier
using Content.Shared.Containers.ItemSlots; // Frontier
using Content.Shared.Stacks; // Frontier

namespace Content.Client.VendingMachines
{
    public sealed class VendingMachineBoundUserInterface : BoundUserInterface
    {
        [ViewVariables]
        private VendingMachineMenu? _menu;

        [ViewVariables]
        private List<VendingMachineInventoryEntry> _cachedInventory = new();

        // Frontier: market price modifier & balance
        private UserInterfaceSystem _uiSystem = default!;
        private ItemSlotsSystem _itemSlots = default!;

        [ViewVariables]
        private float _mod = 1f;
        [ViewVariables]
        private int _balance = 0;
        [ViewVariables]
        private int _cashSlotBalance = 0;
        // End Frontier

        public VendingMachineBoundUserInterface(EntityUid owner, Enum uiKey) : base(owner, uiKey)
        {
        }

        protected override void Open()
        {
            base.Open();

            // Frontier: state, market modifier, balance status
            _uiSystem = EntMan.System<UserInterfaceSystem>();
            _itemSlots = EntMan.System<ItemSlotsSystem>();

            if (EntMan.TryGetComponent<MarketModifierComponent>(Owner, out var market))
                _mod = market.Mod;
            // End Frontier

<<<<<<< HEAD
            _menu = this.CreateWindowCenteredLeft<VendingMachineMenu>();
            _menu.Title = EntMan.GetComponent<MetaDataComponent>(Owner).EntityName;
=======
            _menu = this.CreateWindow<VendingMachineMenu>();
            _menu.OpenCenteredLeft();
            // Frontier: no exceptions
            if (EntMan.TryGetComponent(Owner, out MetaDataComponent? meta))
                _menu.Title = meta.EntityName;
            else
                _menu.Title = Loc.GetString("vending-machine-nf-fallback-title");
            // End Frontier: no exceptions
>>>>>>> 8a78ea66
            _menu.OnItemSelected += OnItemSelected;
            Refresh();
        }

        public void Refresh()
        {
            var system = EntMan.System<VendingMachineSystem>();
            _cachedInventory = system.GetAllInventory(Owner);

            // Frontier: state, market modifier, balance status
            var uiUsers = _uiSystem.GetActors(Owner, UiKey);
            foreach (var uiUser in uiUsers)
            {
                if (EntMan.TryGetComponent<BankAccountComponent>(uiUser, out var bank))
                    _balance = bank.Balance;
            }
            int? cashSlotValue = null;
            if (EntMan.TryGetComponent<VendingMachineComponent>(Owner, out var vendingMachine))
            {
                _cashSlotBalance = vendingMachine.CashSlotBalance;
                if (vendingMachine.CashSlotName != null)
                    cashSlotValue = _cashSlotBalance;
            }
            else
            {
                _cashSlotBalance = 0;
            }
            // End Frontier

            _menu?.Populate(_cachedInventory, _mod, _balance, cashSlotValue); // Frontier: add _balance
        }

        private void OnItemSelected(GUIBoundKeyEventArgs args, ListData data)
        {
            if (args.Function != EngineKeyFunctions.UIClick)
                return;

            if (data is not VendorItemsListData { ItemIndex: var itemIndex })
                return;

            if (_cachedInventory.Count == 0)
                return;

            var selectedItem = _cachedInventory.ElementAtOrDefault(itemIndex);

            if (selectedItem == null)
                return;

            SendMessage(new VendingMachineEjectMessage(selectedItem.Type, selectedItem.ID));
        }

        protected override void Dispose(bool disposing)
        {
            base.Dispose(disposing);
            if (!disposing)
                return;

            if (_menu == null)
                return;

            _menu.OnItemSelected -= OnItemSelected;
            _menu.OnClose -= Close;
            _menu.Dispose();
        }
    }
}<|MERGE_RESOLUTION|>--- conflicted
+++ resolved
@@ -47,19 +47,13 @@
                 _mod = market.Mod;
             // End Frontier
 
-<<<<<<< HEAD
             _menu = this.CreateWindowCenteredLeft<VendingMachineMenu>();
-            _menu.Title = EntMan.GetComponent<MetaDataComponent>(Owner).EntityName;
-=======
-            _menu = this.CreateWindow<VendingMachineMenu>();
-            _menu.OpenCenteredLeft();
             // Frontier: no exceptions
             if (EntMan.TryGetComponent(Owner, out MetaDataComponent? meta))
                 _menu.Title = meta.EntityName;
             else
                 _menu.Title = Loc.GetString("vending-machine-nf-fallback-title");
             // End Frontier: no exceptions
->>>>>>> 8a78ea66
             _menu.OnItemSelected += OnItemSelected;
             Refresh();
         }

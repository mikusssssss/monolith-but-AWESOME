--- conflicted
+++ resolved
@@ -238,23 +238,13 @@
 
                         gridEntity = (gridUid, grid);
 
-<<<<<<< HEAD
-                        if (MatchingEntity(smooth, grid.GetAnchoredEntitiesEnumerator(pos.Offset(Direction.North)), smoothQuery, new(0, 1))) // Frontier: added (0, 1) vector
+                        if (MatchingEntity(smooth, _mapSystem.GetAnchoredEntitiesEnumerator(gridUid, grid, pos.Offset(Direction.North)), smoothQuery, new(0, 1))) // Frontier: added (0, 1) vector
                             directions |= DirectionFlag.North;
-                        if (MatchingEntity(smooth, grid.GetAnchoredEntitiesEnumerator(pos.Offset(Direction.South)), smoothQuery, new(0, -1))) // Frontier: added (0, -1) vector
+                        if (MatchingEntity(smooth, _mapSystem.GetAnchoredEntitiesEnumerator(gridUid, grid, pos.Offset(Direction.South)), smoothQuery, new(0, -1))) // Frontier: added (0, -1) vector
                             directions |= DirectionFlag.South;
-                        if (MatchingEntity(smooth, grid.GetAnchoredEntitiesEnumerator(pos.Offset(Direction.East)), smoothQuery, new(1, 0))) // Frontier: added (1, 0) vector
+                        if (MatchingEntity(smooth, _mapSystem.GetAnchoredEntitiesEnumerator(gridUid, grid, pos.Offset(Direction.East)), smoothQuery, new(1, 0))) // Frontier: added (1, 0) vector
                             directions |= DirectionFlag.East;
-                        if (MatchingEntity(smooth, grid.GetAnchoredEntitiesEnumerator(pos.Offset(Direction.West)), smoothQuery, new(-1, 0))) // Frontier: added (-1, 0) vector
-=======
-                        if (MatchingEntity(smooth, _mapSystem.GetAnchoredEntitiesEnumerator(gridUid, grid, pos.Offset(Direction.North)), smoothQuery))
-                            directions |= DirectionFlag.North;
-                        if (MatchingEntity(smooth, _mapSystem.GetAnchoredEntitiesEnumerator(gridUid, grid, pos.Offset(Direction.South)), smoothQuery))
-                            directions |= DirectionFlag.South;
-                        if (MatchingEntity(smooth, _mapSystem.GetAnchoredEntitiesEnumerator(gridUid, grid, pos.Offset(Direction.East)), smoothQuery))
-                            directions |= DirectionFlag.East;
-                        if (MatchingEntity(smooth, _mapSystem.GetAnchoredEntitiesEnumerator(gridUid, grid, pos.Offset(Direction.West)), smoothQuery))
->>>>>>> 9a68cf0b
+                        if (MatchingEntity(smooth, _mapSystem.GetAnchoredEntitiesEnumerator(gridUid, grid, pos.Offset(Direction.West)), smoothQuery, new(-1, 0))) // Frontier: added (-1, 0) vector
                             directions |= DirectionFlag.West;
                     }
 
@@ -333,13 +323,8 @@
 
             for (var i = 0; i < neighbors.Length; i++)
             {
-<<<<<<< HEAD
-                var neighbor = (Vector2i) rotation.RotateVec(neighbors[i]);
-                matching = matching && MatchingEntity(smooth, grid.GetAnchoredEntitiesEnumerator(pos + neighbor), smoothQuery, pos); // Frontier: add pos
-=======
                 var neighbor = (Vector2i)rotation.RotateVec(neighbors[i]);
-                matching = matching && MatchingEntity(smooth, _mapSystem.GetAnchoredEntitiesEnumerator(gridUid, grid, pos + neighbor), smoothQuery);
->>>>>>> 9a68cf0b
+                matching = matching && MatchingEntity(smooth, _mapSystem.GetAnchoredEntitiesEnumerator(gridUid, grid, pos + neighbor), smoothQuery, pos); // Frontier: add pos
             }
 
             if (matching)
@@ -352,20 +337,22 @@
             }
         }
 
-<<<<<<< HEAD
         // New Frontiers - Better icon smoothing - icon smoothing that supports more diagonal window states
         //      and respects the empty sides of diagonal walls/windows
         // This code is licensed under AGPLv3. See AGPLv3.txt
 
         // Frontier: 5-state diagonal windows
-        private void CalculateNewSpriteDiagonalNF(MapGridComponent? grid, IconSmoothComponent smooth,
+        private void CalculateNewSpriteDiagonalNF(Entity<MapGridComponent>? gridEntity, IconSmoothComponent smooth,
             Entity<SpriteComponent> sprite, TransformComponent xform, EntityQuery<IconSmoothComponent> smoothQuery)
         {
-            if (grid == null)
+            if (gridEntity == null)
             {
                 sprite.Comp.LayerSetState(0, $"{smooth.StateBase}0");
                 return;
             }
+
+            var gridUid = gridEntity.Value.Owner;
+            var grid = gridEntity.Value.Comp;
 
             var neighbors = new Vector2[]
             {
@@ -373,22 +360,22 @@
                 new(0, -1),
             };
 
-            var pos = grid.TileIndicesFor(xform.Coordinates);
+            var pos = _mapSystem.TileIndicesFor(gridUid, grid, xform.Coordinates);
             var rotation = xform.LocalRotation;
             int value = 0;
 
             for (var i = 0; i < neighbors.Length; i++)
             {
-                var neighbor = (Vector2i) rotation.RotateVec(neighbors[i]);
-                if(MatchingEntity(smooth, grid.GetAnchoredEntitiesEnumerator(pos + neighbor), smoothQuery, neighbor))
+                var neighbor = (Vector2i)rotation.RotateVec(neighbors[i]);
+                if (MatchingEntity(smooth, _mapSystem.GetAnchoredEntitiesEnumerator(gridUid, grid, pos + neighbor), smoothQuery, neighbor))
                     value |= 1 << i;
             }
 
             // both walls checked, check the corner
             if (value == 3)
             {
-                var neighbor = (Vector2i) rotation.RotateVec(new(1, -1));
-                if(MatchingEntity(smooth, grid.GetAnchoredEntitiesEnumerator(pos + neighbor), smoothQuery, neighbor))
+                var neighbor = (Vector2i)rotation.RotateVec(new(1, -1));
+                if (MatchingEntity(smooth, _mapSystem.GetAnchoredEntitiesEnumerator(gridUid, grid, pos + neighbor), smoothQuery, neighbor))
                     value = 4;
             }
 
@@ -415,10 +402,7 @@
         }
         // End of modified code
 
-        private void CalculateNewSpriteCardinal(MapGridComponent? grid, IconSmoothComponent smooth, Entity<SpriteComponent> sprite, TransformComponent xform, EntityQuery<IconSmoothComponent> smoothQuery)
-=======
         private void CalculateNewSpriteCardinal(Entity<MapGridComponent>? gridEntity, IconSmoothComponent smooth, Entity<SpriteComponent> sprite, TransformComponent xform, EntityQuery<IconSmoothComponent> smoothQuery)
->>>>>>> 9a68cf0b
         {
             var dirs = CardinalConnectDirs.None;
 
@@ -428,28 +412,17 @@
                 return;
             }
 
-<<<<<<< HEAD
-            var pos = grid.TileIndicesFor(xform.Coordinates);
-            if (MatchingEntity(smooth, grid.GetAnchoredEntitiesEnumerator(pos.Offset(Direction.North)), smoothQuery, new(0, 1))) // Frontier: add vector
-                dirs |= CardinalConnectDirs.North;
-            if (MatchingEntity(smooth, grid.GetAnchoredEntitiesEnumerator(pos.Offset(Direction.South)), smoothQuery, new(0, -1))) // Frontier: add vector
-                dirs |= CardinalConnectDirs.South;
-            if (MatchingEntity(smooth, grid.GetAnchoredEntitiesEnumerator(pos.Offset(Direction.East)), smoothQuery, new(1, 0))) // Frontier: add vector
-                dirs |= CardinalConnectDirs.East;
-            if (MatchingEntity(smooth, grid.GetAnchoredEntitiesEnumerator(pos.Offset(Direction.West)), smoothQuery, new(-1, 0))) // Frontier: add vector
-=======
             var gridUid = gridEntity.Value.Owner;
             var grid = gridEntity.Value.Comp;
 
             var pos = _mapSystem.TileIndicesFor(gridUid, grid, xform.Coordinates);
-            if (MatchingEntity(smooth, _mapSystem.GetAnchoredEntitiesEnumerator(gridUid, grid, pos.Offset(Direction.North)), smoothQuery))
+            if (MatchingEntity(smooth, _mapSystem.GetAnchoredEntitiesEnumerator(gridUid, grid, pos.Offset(Direction.North)), smoothQuery, new(0, 1))) // Frontier: add vector
                 dirs |= CardinalConnectDirs.North;
-            if (MatchingEntity(smooth, _mapSystem.GetAnchoredEntitiesEnumerator(gridUid, grid, pos.Offset(Direction.South)), smoothQuery))
+            if (MatchingEntity(smooth, _mapSystem.GetAnchoredEntitiesEnumerator(gridUid, grid, pos.Offset(Direction.South)), smoothQuery, new(0, -1))) // Frontier: add vector
                 dirs |= CardinalConnectDirs.South;
-            if (MatchingEntity(smooth, _mapSystem.GetAnchoredEntitiesEnumerator(gridUid, grid, pos.Offset(Direction.East)), smoothQuery))
+            if (MatchingEntity(smooth, _mapSystem.GetAnchoredEntitiesEnumerator(gridUid, grid, pos.Offset(Direction.East)), smoothQuery, new(1, 0))) // Frontier: add vector
                 dirs |= CardinalConnectDirs.East;
-            if (MatchingEntity(smooth, _mapSystem.GetAnchoredEntitiesEnumerator(gridUid, grid, pos.Offset(Direction.West)), smoothQuery))
->>>>>>> 9a68cf0b
+            if (MatchingEntity(smooth, _mapSystem.GetAnchoredEntitiesEnumerator(gridUid, grid, pos.Offset(Direction.West)), smoothQuery, new(-1, 0))) // Frontier: add vector
                 dirs |= CardinalConnectDirs.West;
 
             sprite.Comp.LayerSetState(0, $"{smooth.StateBase}{(int)dirs}");
@@ -520,30 +493,18 @@
 
         private (CornerFill ne, CornerFill nw, CornerFill sw, CornerFill se) CalculateCornerFill(Entity<MapGridComponent> gridEntity, IconSmoothComponent smooth, TransformComponent xform, EntityQuery<IconSmoothComponent> smoothQuery)
         {
-<<<<<<< HEAD
-            var pos = grid.TileIndicesFor(xform.Coordinates);
-            var n = MatchingEntity(smooth, grid.GetAnchoredEntitiesEnumerator(pos.Offset(Direction.North)), smoothQuery, new(0, 1)); // Frontier: add vector
-            var ne = MatchingEntity(smooth, grid.GetAnchoredEntitiesEnumerator(pos.Offset(Direction.NorthEast)), smoothQuery, new(1, 1)); // Frontier: add vector
-            var e = MatchingEntity(smooth, grid.GetAnchoredEntitiesEnumerator(pos.Offset(Direction.East)), smoothQuery, new(1, 0)); // Frontier: add vector
-            var se = MatchingEntity(smooth, grid.GetAnchoredEntitiesEnumerator(pos.Offset(Direction.SouthEast)), smoothQuery, new(1, -1)); // Frontier: add vector
-            var s = MatchingEntity(smooth, grid.GetAnchoredEntitiesEnumerator(pos.Offset(Direction.South)), smoothQuery, new(0, -1)); // Frontier: add vector
-            var sw = MatchingEntity(smooth, grid.GetAnchoredEntitiesEnumerator(pos.Offset(Direction.SouthWest)), smoothQuery, new(-1, -1)); // Frontier: add vector
-            var w = MatchingEntity(smooth, grid.GetAnchoredEntitiesEnumerator(pos.Offset(Direction.West)), smoothQuery, new(-1, 0)); // Frontier: add vector
-            var nw = MatchingEntity(smooth, grid.GetAnchoredEntitiesEnumerator(pos.Offset(Direction.NorthWest)), smoothQuery, new(-1, 1)); // Frontier: add vector
-=======
             var gridUid = gridEntity.Owner;
             var grid = gridEntity.Comp;
 
             var pos = _mapSystem.TileIndicesFor(gridUid, grid, xform.Coordinates);
-            var n = MatchingEntity(smooth, _mapSystem.GetAnchoredEntitiesEnumerator(gridUid, grid, pos.Offset(Direction.North)), smoothQuery);
-            var ne = MatchingEntity(smooth, _mapSystem.GetAnchoredEntitiesEnumerator(gridUid, grid, pos.Offset(Direction.NorthEast)), smoothQuery);
-            var e = MatchingEntity(smooth, _mapSystem.GetAnchoredEntitiesEnumerator(gridUid, grid, pos.Offset(Direction.East)), smoothQuery);
-            var se = MatchingEntity(smooth, _mapSystem.GetAnchoredEntitiesEnumerator(gridUid, grid, pos.Offset(Direction.SouthEast)), smoothQuery);
-            var s = MatchingEntity(smooth, _mapSystem.GetAnchoredEntitiesEnumerator(gridUid, grid, pos.Offset(Direction.South)), smoothQuery);
-            var sw = MatchingEntity(smooth, _mapSystem.GetAnchoredEntitiesEnumerator(gridUid, grid, pos.Offset(Direction.SouthWest)), smoothQuery);
-            var w = MatchingEntity(smooth, _mapSystem.GetAnchoredEntitiesEnumerator(gridUid, grid, pos.Offset(Direction.West)), smoothQuery);
-            var nw = MatchingEntity(smooth, _mapSystem.GetAnchoredEntitiesEnumerator(gridUid, grid, pos.Offset(Direction.NorthWest)), smoothQuery);
->>>>>>> 9a68cf0b
+            var n = MatchingEntity(smooth, _mapSystem.GetAnchoredEntitiesEnumerator(gridUid, grid, pos.Offset(Direction.North)), smoothQuery, new(0, 1)); // Frontier: add vector
+            var ne = MatchingEntity(smooth, _mapSystem.GetAnchoredEntitiesEnumerator(gridUid, grid, pos.Offset(Direction.NorthEast)), smoothQuery, new(1, 1)); // Frontier: add vector
+            var e = MatchingEntity(smooth, _mapSystem.GetAnchoredEntitiesEnumerator(gridUid, grid, pos.Offset(Direction.East)), smoothQuery, new(1, 0)); // Frontier: add vector
+            var se = MatchingEntity(smooth, _mapSystem.GetAnchoredEntitiesEnumerator(gridUid, grid, pos.Offset(Direction.SouthEast)), smoothQuery, new(1, -1)); // Frontier: add vector
+            var s = MatchingEntity(smooth, _mapSystem.GetAnchoredEntitiesEnumerator(gridUid, grid, pos.Offset(Direction.South)), smoothQuery, new(0, -1)); // Frontier: add vector
+            var sw = MatchingEntity(smooth, _mapSystem.GetAnchoredEntitiesEnumerator(gridUid, grid, pos.Offset(Direction.SouthWest)), smoothQuery, new(-1, -1)); // Frontier: add vector
+            var w = MatchingEntity(smooth, _mapSystem.GetAnchoredEntitiesEnumerator(gridUid, grid, pos.Offset(Direction.West)), smoothQuery, new(-1, 0)); // Frontier: add vector
+            var nw = MatchingEntity(smooth, _mapSystem.GetAnchoredEntitiesEnumerator(gridUid, grid, pos.Offset(Direction.NorthWest)), smoothQuery, new(-1, 1)); // Frontier: add vector
 
             // ReSharper disable InconsistentNaming
             var cornerNE = CornerFill.None;

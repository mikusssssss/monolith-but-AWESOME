using System.Numerics;
using Content.Client.Replay.UI;
using Content.Shared.Verbs;
using Robust.Shared.Console;
using Robust.Shared.Map;
using Robust.Shared.Player;
using Robust.Shared.Utility;

namespace Content.Client.Replay.Spectator;

// This partial class has methods for spawning a spectator ghost and "possessing" entitites.
public sealed partial class ReplaySpectatorSystem
{
    private void OnGetAlternativeVerbs(GetVerbsEvent<AlternativeVerb> ev)
    {
        if (_replayPlayback.Replay == null)
            return;

        ev.Verbs.Add(new AlternativeVerb
        {
            Priority = 100,
            Act = () => SpectateEntity(ev.Target),
            Text = Loc.GetString("replay-verb-spectate"),
            Icon = new SpriteSpecifier.Texture(new ResPath("/Textures/Interface/VerbIcons/vv.svg.192dpi.png"))
        });
    }

    public void SpectateEntity(EntityUid target)
    {
        if (_player.LocalSession == null)
            return;

<<<<<<< HEAD
        var old = _player.LocalSession.AttachedEntity;
=======
        var old = _player.LocalEntity;
>>>>>>> dfbf47c3

        if (old == target)
        {
            // un-visit
            SpawnSpectatorGhost(Transform(target).Coordinates, true);
            return;
        }

<<<<<<< HEAD
        _player.SetAttachedEntity(_player.LocalSession, target);
=======
>>>>>>> dfbf47c3
        EnsureComp<ReplaySpectatorComponent>(target);
        if (TryComp(target, out ActorComponent? actor))
            _player.SetLocalSession(actor.PlayerSession);
        else
            _player.SetAttachedEntity(_player.LocalSession, target);

        _stateMan.RequestStateChange<ReplaySpectateEntityState>();
        if (old == null)
            return;

        if (IsClientSide(old.Value))
            Del(old.Value);
        else
            RemComp<ReplaySpectatorComponent>(old.Value);
    }

    public TransformComponent SpawnSpectatorGhost(EntityCoordinates coords, bool gridAttach)
    {
<<<<<<< HEAD
        if (_player.LocalSession == null)
            throw new InvalidOperationException();

        var old = _player.LocalSession.AttachedEntity;
=======
        var old = _player.LocalEntity;
        var session = _player.GetSessionById(DefaultUser);
        _player.SetLocalSession(session);
>>>>>>> dfbf47c3

        var ent = Spawn("ReplayObserver", coords);
        _eye.SetMaxZoom(ent, Vector2.One * 5);
        EnsureComp<ReplaySpectatorComponent>(ent);

        var xform = Transform(ent);

        if (gridAttach)
            _transform.AttachToGridOrMap(ent);

<<<<<<< HEAD
        _player.SetAttachedEntity(_player.LocalSession, ent);
=======
        _player.SetAttachedEntity(session, ent);
>>>>>>> dfbf47c3

        if (old != null)
        {
            if (IsClientSide(old.Value))
                QueueDel(old.Value);
            else
                RemComp<ReplaySpectatorComponent>(old.Value);
        }

        _stateMan.RequestStateChange<ReplayGhostState>();

        _spectatorData = GetSpectatorData();
        return xform;
    }

    private void SpectateCommand(IConsoleShell shell, string argStr, string[] args)
    {
        if (args.Length == 0)
        {
            if (_player.LocalSession?.AttachedEntity is { } current)
                SpawnSpectatorGhost(new EntityCoordinates(current, default), true);
            else
                SpawnSpectatorGhost(default, true);
            return;
        }

        if (!NetEntity.TryParse(args[0], out var netEntity))
        {
            shell.WriteError(Loc.GetString("cmd-parse-failure-uid", ("arg", args[0])));
            return;
        }

        var uid = GetEntity(netEntity);

        if (!Exists(uid))
        {
            shell.WriteError(Loc.GetString("cmd-parse-failure-entity-exist", ("arg", args[0])));
            return;
        }

        SpectateEntity(uid);
    }

    private CompletionResult SpectateCompletions(IConsoleShell shell, string[] args)
    {
        if (args.Length != 1)
            return CompletionResult.Empty;

        return CompletionResult.FromHintOptions(CompletionHelper.NetEntities(args[0],
            EntityManager), Loc.GetString("cmd-replay-spectate-hint"));
    }
}<|MERGE_RESOLUTION|>--- conflicted
+++ resolved
@@ -30,11 +30,7 @@
         if (_player.LocalSession == null)
             return;
 
-<<<<<<< HEAD
-        var old = _player.LocalSession.AttachedEntity;
-=======
         var old = _player.LocalEntity;
->>>>>>> dfbf47c3
 
         if (old == target)
         {
@@ -43,10 +39,6 @@
             return;
         }
 
-<<<<<<< HEAD
-        _player.SetAttachedEntity(_player.LocalSession, target);
-=======
->>>>>>> dfbf47c3
         EnsureComp<ReplaySpectatorComponent>(target);
         if (TryComp(target, out ActorComponent? actor))
             _player.SetLocalSession(actor.PlayerSession);
@@ -65,16 +57,9 @@
 
     public TransformComponent SpawnSpectatorGhost(EntityCoordinates coords, bool gridAttach)
     {
-<<<<<<< HEAD
-        if (_player.LocalSession == null)
-            throw new InvalidOperationException();
-
-        var old = _player.LocalSession.AttachedEntity;
-=======
         var old = _player.LocalEntity;
         var session = _player.GetSessionById(DefaultUser);
         _player.SetLocalSession(session);
->>>>>>> dfbf47c3
 
         var ent = Spawn("ReplayObserver", coords);
         _eye.SetMaxZoom(ent, Vector2.One * 5);
@@ -85,11 +70,7 @@
         if (gridAttach)
             _transform.AttachToGridOrMap(ent);
 
-<<<<<<< HEAD
-        _player.SetAttachedEntity(_player.LocalSession, ent);
-=======
         _player.SetAttachedEntity(session, ent);
->>>>>>> dfbf47c3
 
         if (old != null)
         {

<controls:FancyWindow xmlns="https://spacestation14.io"
         xmlns:x="http://schemas.microsoft.com/winfx/2006/xaml"
         xmlns:controls="clr-namespace:Content.Client.UserInterface.Controls"
         xmlns:graphics="clr-namespace:Robust.Client.Graphics;assembly=Robust.Client"
         SetSize="800 800"
<<<<<<< HEAD
         MinSize="800 64">
    <BoxContainer Orientation="Vertical" Margin="5">
    <Label Name="Cost"/> <!-- Frontier -->
    <Label Name="Balance"/> <!-- Frontier -->
    <VerticalTabContainer Name="LoadoutGroupsContainer"
                          VerticalExpand="True"
                          HorizontalExpand="True">
    </VerticalTabContainer>
=======
         MinSize="800 128">
    <BoxContainer Orientation="Vertical" VerticalExpand="True">
        <!--
        <BoxContainer Name="RoleNameBox" Orientation="Vertical" Margin="10">
            <Label Name="LoadoutNameLabel" Text="{Loc 'loadout-name-edit-label'}"/>
            <PanelContainer HorizontalExpand="True" SetHeight="24">
                <PanelContainer.PanelOverride>
                    <graphics:StyleBoxFlat BackgroundColor="#1B1B1E" />
                </PanelContainer.PanelOverride>
                <LineEdit Name="RoleNameEdit" ToolTip="{Loc 'loadout-name-edit-tooltip'}" VerticalExpand="True" HorizontalExpand="True"/>
            </PanelContainer>
        </BoxContainer>
        -->
        <VerticalTabContainer Name="LoadoutGroupsContainer"
                              VerticalExpand="True"
                              HorizontalExpand="True">
        </VerticalTabContainer>
>>>>>>> a7e29f28
    </BoxContainer>
</controls:FancyWindow><|MERGE_RESOLUTION|>--- conflicted
+++ resolved
@@ -3,18 +3,10 @@
          xmlns:controls="clr-namespace:Content.Client.UserInterface.Controls"
          xmlns:graphics="clr-namespace:Robust.Client.Graphics;assembly=Robust.Client"
          SetSize="800 800"
-<<<<<<< HEAD
-         MinSize="800 64">
-    <BoxContainer Orientation="Vertical" Margin="5">
-    <Label Name="Cost"/> <!-- Frontier -->
-    <Label Name="Balance"/> <!-- Frontier -->
-    <VerticalTabContainer Name="LoadoutGroupsContainer"
-                          VerticalExpand="True"
-                          HorizontalExpand="True">
-    </VerticalTabContainer>
-=======
          MinSize="800 128">
     <BoxContainer Orientation="Vertical" VerticalExpand="True">
+        <Label Name="Cost"/> <!-- Frontier -->
+        <Label Name="Balance"/> <!-- Frontier -->
         <!--
         <BoxContainer Name="RoleNameBox" Orientation="Vertical" Margin="10">
             <Label Name="LoadoutNameLabel" Text="{Loc 'loadout-name-edit-label'}"/>
@@ -30,6 +22,5 @@
                               VerticalExpand="True"
                               HorizontalExpand="True">
         </VerticalTabContainer>
->>>>>>> a7e29f28
     </BoxContainer>
 </controls:FancyWindow>
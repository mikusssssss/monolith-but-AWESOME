--- conflicted
+++ resolved
@@ -1,9 +1,4 @@
-<<<<<<< HEAD
 <PanelContainer xmlns="https://spacestation14.io"
-                xmlns:gfx="clr-namespace:Robust.Client.Graphics;assembly=Robust.Client"
-=======
-﻿<PanelContainer xmlns="https://spacestation14.io"
->>>>>>> 535b013f
                 HorizontalExpand="True">
     <Button Name="MainButton"
             ToolTip=""
@@ -19,14 +14,7 @@
         <Label Name="ProductName"
                Access="Public"
                HorizontalExpand="True" />
-<<<<<<< HEAD
-        <PanelContainer>
-            <PanelContainer.PanelOverride>
-                <gfx:StyleBoxFlat BackgroundColor="#252725" />
-            </PanelContainer.PanelOverride>
-=======
         <PanelContainer StyleClasses="BackgroundDark">
->>>>>>> 535b013f
             <Label Name="PointCost"
                    Access="Public"
                    MinSize="52 32"

--- conflicted
+++ resolved
@@ -16,12 +16,9 @@
 using Robust.Shared.Map.Components;
 using Robust.Shared.Prototypes;
 using Content.Shared.Station.Components;
-<<<<<<< HEAD
 using Robust.Shared.EntitySerialization;
 using Robust.Shared.EntitySerialization.Systems;
 using Robust.Shared.IoC;
-=======
->>>>>>> d9e4ed20
 using Robust.Shared.Utility;
 using YamlDotNet.RepresentationModel;
 
@@ -70,12 +67,6 @@
             "Amber",
             "Loop",
             "Elkridge"
-
-
-<<<<<<< HEAD
-
-=======
->>>>>>> d9e4ed20
         };
 
         /// <summary>

--- conflicted
+++ resolved
@@ -1,23 +1,14 @@
 <!-- Guidelines: https://docs.spacestation14.io/en/getting-started/pr-guideline -->
 
 ## About the PR
-<<<<<<< HEAD
-<!-- What did you change in this PR? -->
+<!-- What did you change? -->
 <!-- If this is a code change, summarize at high level how your new code works. This makes it easier to review. -->
-=======
-<!-- What did you change? -->
->>>>>>> a7e29f28
 
 ## Why / Balance
 <!-- Discuss how this would affect game balance or explain why it was changed. Link any relevant discussions or issues. -->
 
-<<<<<<< HEAD
 ## How to test
 <!-- Describe the way it can be tested -->
-=======
-## Technical details
-<!-- Summary of code changes for easier review. -->
->>>>>>> a7e29f28
 
 ## Media
 <!-- Attach media if the PR makes ingame changes (clothing, items, features, etc). 

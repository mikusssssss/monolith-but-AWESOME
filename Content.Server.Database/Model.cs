using System;
using System.Collections.Generic;
using System.Collections.Immutable;
using System.ComponentModel.DataAnnotations;
using System.ComponentModel.DataAnnotations.Schema;
using System.Diagnostics.CodeAnalysis;
using System.Linq;
using System.Net;
using System.Text.Json;
using Content.Shared.Database;
using Microsoft.EntityFrameworkCore;
using NpgsqlTypes;

namespace Content.Server.Database
{
    public abstract class ServerDbContext : DbContext
    {
        protected ServerDbContext(DbContextOptions options) : base(options)
        {
        }

        public DbSet<Preference> Preference { get; set; } = null!;
        public DbSet<Profile> Profile { get; set; } = null!;
        public DbSet<AssignedUserId> AssignedUserId { get; set; } = null!;
        public DbSet<Player> Player { get; set; } = default!;
        public DbSet<Admin> Admin { get; set; } = null!;
        public DbSet<AdminRank> AdminRank { get; set; } = null!;
        public DbSet<Round> Round { get; set; } = null!;
        public DbSet<Server> Server { get; set; } = null!;
        public DbSet<AdminLog> AdminLog { get; set; } = null!;
        public DbSet<AdminLogPlayer> AdminLogPlayer { get; set; } = null!;
        public DbSet<Whitelist> Whitelist { get; set; } = null!;
        public DbSet<Blacklist> Blacklist { get; set; } = null!;
        public DbSet<ServerBan> Ban { get; set; } = default!;
        public DbSet<ServerUnban> Unban { get; set; } = default!;
        public DbSet<ServerBanExemption> BanExemption { get; set; } = default!;
        public DbSet<ConnectionLog> ConnectionLog { get; set; } = default!;
        public DbSet<ServerBanHit> ServerBanHit { get; set; } = default!;
        public DbSet<ServerRoleBan> RoleBan { get; set; } = default!;
        public DbSet<ServerRoleUnban> RoleUnban { get; set; } = default!;
        public DbSet<PlayTime> PlayTime { get; set; } = default!;
        public DbSet<UploadedResourceLog> UploadedResourceLog { get; set; } = default!;
        public DbSet<AdminNote> AdminNotes { get; set; } = null!;
        public DbSet<AdminWatchlist> AdminWatchlists { get; set; } = null!;
        public DbSet<AdminMessage> AdminMessages { get; set; } = null!;
        public DbSet<RoleWhitelist> RoleWhitelists { get; set; } = null!;
        public DbSet<BanTemplate> BanTemplate { get; set; } = null!;
        public DbSet<IPIntelCache> IPIntelCache { get; set; } = null!;

        protected override void OnModelCreating(ModelBuilder modelBuilder)
        {
            modelBuilder.Entity<Preference>()
                .HasIndex(p => p.UserId)
                .IsUnique();

            modelBuilder.Entity<Profile>()
                .HasIndex(p => new {p.Slot, PrefsId = p.PreferenceId})
                .IsUnique();

            modelBuilder.Entity<Antag>()
                .HasIndex(p => new {HumanoidProfileId = p.ProfileId, p.AntagName})
                .IsUnique();

            modelBuilder.Entity<Trait>()
                .HasIndex(p => new {HumanoidProfileId = p.ProfileId, p.TraitName})
                .IsUnique();

            modelBuilder.Entity<ProfileRoleLoadout>()
                .HasOne(e => e.Profile)
                .WithMany(e => e.Loadouts)
                .HasForeignKey(e => e.ProfileId)
                .IsRequired();

            modelBuilder.Entity<ProfileLoadoutGroup>()
                .HasOne(e => e.ProfileRoleLoadout)
                .WithMany(e => e.Groups)
                .HasForeignKey(e => e.ProfileRoleLoadoutId)
                .IsRequired();

            modelBuilder.Entity<ProfileLoadout>()
                .HasOne(e => e.ProfileLoadoutGroup)
                .WithMany(e => e.Loadouts)
                .HasForeignKey(e => e.ProfileLoadoutGroupId)
                .IsRequired();

            modelBuilder.Entity<Job>()
                .HasIndex(j => j.ProfileId);

            modelBuilder.Entity<Job>()
                .HasIndex(j => j.ProfileId, "IX_job_one_high_priority")
                .IsUnique()
                .HasFilter("priority = 3");

            modelBuilder.Entity<Job>()
                .HasIndex(j => new { j.ProfileId, j.JobName })
                .IsUnique();

            modelBuilder.Entity<AssignedUserId>()
                .HasIndex(p => p.UserName)
                .IsUnique();

            // Can't have two usernames with the same user ID.
            modelBuilder.Entity<AssignedUserId>()
                .HasIndex(p => p.UserId)
                .IsUnique();

            modelBuilder.Entity<Admin>()
                .HasOne(p => p.AdminRank)
                .WithMany(p => p!.Admins)
                .OnDelete(DeleteBehavior.SetNull);

            modelBuilder.Entity<AdminFlag>()
                .HasIndex(f => new {f.Flag, f.AdminId})
                .IsUnique();

            modelBuilder.Entity<AdminRankFlag>()
                .HasIndex(f => new {f.Flag, f.AdminRankId})
                .IsUnique();

            modelBuilder.Entity<AdminLog>()
                .HasKey(log => new {log.RoundId, log.Id});

            modelBuilder.Entity<AdminLog>()
                .Property(log => log.Id);

            modelBuilder.Entity<AdminLog>()
                .HasIndex(log => log.Date);

            modelBuilder.Entity<PlayTime>()
                .HasIndex(v => new { v.PlayerId, Role = v.Tracker })
                .IsUnique();

            modelBuilder.Entity<AdminLogPlayer>()
                .HasOne(player => player.Player)
                .WithMany(player => player.AdminLogs)
                .HasForeignKey(player => player.PlayerUserId)
                .HasPrincipalKey(player => player.UserId);

            modelBuilder.Entity<AdminLogPlayer>()
                .HasIndex(p => p.PlayerUserId);

            modelBuilder.Entity<Round>()
                .HasIndex(round => round.StartDate);

            modelBuilder.Entity<AdminLogPlayer>()
                .HasKey(logPlayer => new {logPlayer.RoundId, logPlayer.LogId, logPlayer.PlayerUserId});

            modelBuilder.Entity<ServerBan>()
                .HasIndex(p => p.PlayerUserId);

            modelBuilder.Entity<ServerBan>()
                .HasIndex(p => p.Address);

            modelBuilder.Entity<ServerBan>()
                .HasIndex(p => p.PlayerUserId);

            modelBuilder.Entity<ServerUnban>()
                .HasIndex(p => p.BanId)
                .IsUnique();

            modelBuilder.Entity<ServerBan>().ToTable(t =>
                t.HasCheckConstraint("HaveEitherAddressOrUserIdOrHWId", "address IS NOT NULL OR player_user_id IS NOT NULL OR hwid IS NOT NULL"));

            // Ban exemption can't have flags 0 since that wouldn't exempt anything.
            // The row should be removed if setting to 0.
            modelBuilder.Entity<ServerBanExemption>().ToTable(t =>
                t.HasCheckConstraint("FlagsNotZero", "flags != 0"));

            modelBuilder.Entity<ServerRoleBan>()
                .HasIndex(p => p.PlayerUserId);

            modelBuilder.Entity<ServerRoleBan>()
                .HasIndex(p => p.Address);

            modelBuilder.Entity<ServerRoleBan>()
                .HasIndex(p => p.PlayerUserId);

            modelBuilder.Entity<ServerRoleUnban>()
                .HasIndex(p => p.BanId)
                .IsUnique();

            modelBuilder.Entity<ServerRoleBan>().ToTable(t =>
                t.HasCheckConstraint("HaveEitherAddressOrUserIdOrHWId", "address IS NOT NULL OR player_user_id IS NOT NULL OR hwid IS NOT NULL"));

            modelBuilder.Entity<Player>()
                .HasIndex(p => p.UserId)
                .IsUnique();

            modelBuilder.Entity<Player>()
                .HasIndex(p => p.LastSeenUserName);

            modelBuilder.Entity<ConnectionLog>()
                .HasIndex(p => p.UserId);

            modelBuilder.Entity<ConnectionLog>()
                .HasIndex(p => p.Time);

            modelBuilder.Entity<ConnectionLog>()
                .Property(p => p.ServerId)
                .HasDefaultValue(0);

            modelBuilder.Entity<ConnectionLog>()
                .HasOne(p => p.Server)
                .WithMany(p => p.ConnectionLogs)
                .OnDelete(DeleteBehavior.SetNull);

            // SetNull is necessary for created by/edited by-s here,
            // so you can safely delete admins (GDPR right to erasure) while keeping the notes intact

            modelBuilder.Entity<AdminNote>()
                .HasOne(note => note.Player)
                .WithMany(player => player.AdminNotesReceived)
                .HasForeignKey(note => note.PlayerUserId)
                .HasPrincipalKey(player => player.UserId)
                .OnDelete(DeleteBehavior.Cascade);

            modelBuilder.Entity<AdminNote>()
                .HasOne(version => version.CreatedBy)
                .WithMany(author => author.AdminNotesCreated)
                .HasForeignKey(note => note.CreatedById)
                .HasPrincipalKey(author => author.UserId)
                .OnDelete(DeleteBehavior.SetNull);

            modelBuilder.Entity<AdminNote>()
                .HasOne(version => version.LastEditedBy)
                .WithMany(author => author.AdminNotesLastEdited)
                .HasForeignKey(note => note.LastEditedById)
                .HasPrincipalKey(author => author.UserId)
                .OnDelete(DeleteBehavior.SetNull);

            modelBuilder.Entity<AdminNote>()
                .HasOne(version => version.DeletedBy)
                .WithMany(author => author.AdminNotesDeleted)
                .HasForeignKey(note => note.DeletedById)
                .HasPrincipalKey(author => author.UserId)
                .OnDelete(DeleteBehavior.SetNull);

            modelBuilder.Entity<AdminWatchlist>()
                .HasOne(note => note.Player)
                .WithMany(player => player.AdminWatchlistsReceived)
                .HasForeignKey(note => note.PlayerUserId)
                .HasPrincipalKey(player => player.UserId)
                .OnDelete(DeleteBehavior.Cascade);

            modelBuilder.Entity<AdminWatchlist>()
                .HasOne(version => version.CreatedBy)
                .WithMany(author => author.AdminWatchlistsCreated)
                .HasForeignKey(note => note.CreatedById)
                .HasPrincipalKey(author => author.UserId)
                .OnDelete(DeleteBehavior.SetNull);

            modelBuilder.Entity<AdminWatchlist>()
                .HasOne(version => version.LastEditedBy)
                .WithMany(author => author.AdminWatchlistsLastEdited)
                .HasForeignKey(note => note.LastEditedById)
                .HasPrincipalKey(author => author.UserId)
                .OnDelete(DeleteBehavior.SetNull);

            modelBuilder.Entity<AdminWatchlist>()
                .HasOne(version => version.DeletedBy)
                .WithMany(author => author.AdminWatchlistsDeleted)
                .HasForeignKey(note => note.DeletedById)
                .HasPrincipalKey(author => author.UserId)
                .OnDelete(DeleteBehavior.SetNull);

            modelBuilder.Entity<AdminMessage>()
                .HasOne(note => note.Player)
                .WithMany(player => player.AdminMessagesReceived)
                .HasForeignKey(note => note.PlayerUserId)
                .HasPrincipalKey(player => player.UserId)
                .OnDelete(DeleteBehavior.Cascade);

            modelBuilder.Entity<AdminMessage>()
                .HasOne(version => version.CreatedBy)
                .WithMany(author => author.AdminMessagesCreated)
                .HasForeignKey(note => note.CreatedById)
                .HasPrincipalKey(author => author.UserId)
                .OnDelete(DeleteBehavior.SetNull);

            modelBuilder.Entity<AdminMessage>()
                .HasOne(version => version.LastEditedBy)
                .WithMany(author => author.AdminMessagesLastEdited)
                .HasForeignKey(note => note.LastEditedById)
                .HasPrincipalKey(author => author.UserId)
                .OnDelete(DeleteBehavior.SetNull);

            modelBuilder.Entity<AdminMessage>()
                .HasOne(version => version.DeletedBy)
                .WithMany(author => author.AdminMessagesDeleted)
                .HasForeignKey(note => note.DeletedById)
                .HasPrincipalKey(author => author.UserId)
                .OnDelete(DeleteBehavior.SetNull);

            // A message cannot be "dismissed" without also being "seen".
            modelBuilder.Entity<AdminMessage>().ToTable(t =>
                t.HasCheckConstraint("NotDismissedAndSeen",
                    "NOT dismissed OR seen"));

            modelBuilder.Entity<ServerBan>()
                .HasOne(ban => ban.CreatedBy)
                .WithMany(author => author.AdminServerBansCreated)
                .HasForeignKey(ban => ban.BanningAdmin)
                .HasPrincipalKey(author => author.UserId)
                .OnDelete(DeleteBehavior.SetNull);

            modelBuilder.Entity<ServerBan>()
                .HasOne(ban => ban.LastEditedBy)
                .WithMany(author => author.AdminServerBansLastEdited)
                .HasForeignKey(ban => ban.LastEditedById)
                .HasPrincipalKey(author => author.UserId)
                .OnDelete(DeleteBehavior.SetNull);

            modelBuilder.Entity<ServerRoleBan>()
                .HasOne(ban => ban.CreatedBy)
                .WithMany(author => author.AdminServerRoleBansCreated)
                .HasForeignKey(ban => ban.BanningAdmin)
                .HasPrincipalKey(author => author.UserId)
                .OnDelete(DeleteBehavior.SetNull);

            modelBuilder.Entity<ServerRoleBan>()
                .HasOne(ban => ban.LastEditedBy)
                .WithMany(author => author.AdminServerRoleBansLastEdited)
                .HasForeignKey(ban => ban.LastEditedById)
                .HasPrincipalKey(author => author.UserId)
                .OnDelete(DeleteBehavior.SetNull);

            modelBuilder.Entity<RoleWhitelist>()
                .HasOne(w => w.Player)
                .WithMany(p => p.JobWhitelists)
                .HasForeignKey(w => w.PlayerUserId)
                .HasPrincipalKey(p => p.UserId)
                .OnDelete(DeleteBehavior.Cascade);

            // Changes for modern HWID integration
            modelBuilder.Entity<Player>()
                .OwnsOne(p => p.LastSeenHWId)
                .Property(p => p.Hwid)
                .HasColumnName("last_seen_hwid");

            modelBuilder.Entity<Player>()
                .OwnsOne(p => p.LastSeenHWId)
                .Property(p => p.Type)
                .HasDefaultValue(HwidType.Legacy);

            modelBuilder.Entity<ServerBan>()
                .OwnsOne(p => p.HWId)
                .Property(p => p.Hwid)
                .HasColumnName("hwid");

            modelBuilder.Entity<ServerBan>()
                .OwnsOne(p => p.HWId)
                .Property(p => p.Type)
                .HasDefaultValue(HwidType.Legacy);

            modelBuilder.Entity<ServerRoleBan>()
                .OwnsOne(p => p.HWId)
                .Property(p => p.Hwid)
                .HasColumnName("hwid");

            modelBuilder.Entity<ServerRoleBan>()
                .OwnsOne(p => p.HWId)
                .Property(p => p.Type)
                .HasDefaultValue(HwidType.Legacy);

            modelBuilder.Entity<ConnectionLog>()
                .OwnsOne(p => p.HWId)
                .Property(p => p.Hwid)
                .HasColumnName("hwid");

            modelBuilder.Entity<ConnectionLog>()
                .OwnsOne(p => p.HWId)
                .Property(p => p.Type)
                .HasDefaultValue(HwidType.Legacy);
        }

        public virtual IQueryable<AdminLog> SearchLogs(IQueryable<AdminLog> query, string searchText)
        {
            return query.Where(log => EF.Functions.Like(log.Message, "%" + searchText + "%"));
        }

        public abstract int CountAdminLogs();
    }

    public class Preference
    {
        // NOTE: on postgres there SHOULD be an FK ensuring that the selected character slot always exists.
        // I had to use a migration to implement it and as a result its creation is a finicky mess.
        // Because if I let EFCore know about it it would explode on a circular reference.
        // Also it has to be DEFERRABLE INITIALLY DEFERRED so that insertion of new preferences works.
        // Also I couldn't figure out how to create it on SQLite.
        public int Id { get; set; }
        public Guid UserId { get; set; }
        public int SelectedCharacterSlot { get; set; }
        public string AdminOOCColor { get; set; } = null!;
        public List<Profile> Profiles { get; } = new();
    }

    public class Profile
    {
        public int Id { get; set; }
        public int Slot { get; set; }
        [Column("char_name")] public string CharacterName { get; set; } = null!;
        public string FlavorText { get; set; } = null!;
        public int Age { get; set; }
        public int BankBalance { get; set; }
        public string Sex { get; set; } = null!;
        public string Gender { get; set; } = null!;
        public string Species { get; set; } = null!;
        [Column(TypeName = "jsonb")] public JsonDocument? Markings { get; set; } = null!;
        public string HairName { get; set; } = null!;
        public string HairColor { get; set; } = null!;
        public string FacialHairName { get; set; } = null!;
        public string FacialHairColor { get; set; } = null!;
        public string EyeColor { get; set; } = null!;
        public string SkinColor { get; set; } = null!;
        public int SpawnPriority { get; set; } = 0;
        public List<Job> Jobs { get; } = new();
        public List<Antag> Antags { get; } = new();
        public List<Trait> Traits { get; } = new();

        public List<ProfileRoleLoadout> Loadouts { get; } = new();

        [Column("pref_unavailable")] public DbPreferenceUnavailableMode PreferenceUnavailable { get; set; }

        public int PreferenceId { get; set; }
        public Preference Preference { get; set; } = null!;
    }

    public class Job
    {
        public int Id { get; set; }
        public Profile Profile { get; set; } = null!;
        public int ProfileId { get; set; }

        public string JobName { get; set; } = null!;
        public DbJobPriority Priority { get; set; }
    }

    public enum DbJobPriority
    {
        // These enum values HAVE to match the ones in JobPriority in Content.Shared
        Never = 0,
        Low = 1,
        Medium = 2,
        High = 3
    }

    public class Antag
    {
        public int Id { get; set; }
        public Profile Profile { get; set; } = null!;
        public int ProfileId { get; set; }

        public string AntagName { get; set; } = null!;
    }

    public class Trait
    {
        public int Id { get; set; }
        public Profile Profile { get; set; } = null!;
        public int ProfileId { get; set; }

        public string TraitName { get; set; } = null!;
    }

    #region Loadouts

    /// <summary>
    /// Corresponds to a single role's loadout inside the DB.
    /// </summary>
    public class ProfileRoleLoadout
    {
        public int Id { get; set; }

        public int ProfileId { get; set; }

        public Profile Profile { get; set; } = null!;

        /// <summary>
        /// The corresponding role prototype on the profile.
        /// </summary>
        public string RoleName { get; set; } = string.Empty;

        /// <summary>
        /// Store the saved loadout groups. These may get validated and removed when loaded at runtime.
        /// </summary>
        public List<ProfileLoadoutGroup> Groups { get; set; } = new();
    }

    /// <summary>
    /// Corresponds to a loadout group prototype with the specified loadouts attached.
    /// </summary>
    public class ProfileLoadoutGroup
    {
        public int Id { get; set; }

        public int ProfileRoleLoadoutId { get; set; }

        /// <summary>
        /// The corresponding RoleLoadout that owns this.
        /// </summary>
        public ProfileRoleLoadout ProfileRoleLoadout { get; set; } = null!;

        /// <summary>
        /// The corresponding group prototype.
        /// </summary>
        public string GroupName { get; set; } = string.Empty;

        /// <summary>
        /// Selected loadout prototype. Null if none is set.
        /// May get validated at runtime and updated to to the default.
        /// </summary>
        public List<ProfileLoadout> Loadouts { get; set; } = new();
    }

    /// <summary>
    /// Corresponds to a selected loadout.
    /// </summary>
    public class ProfileLoadout
    {
        public int Id { get; set; }

        public int ProfileLoadoutGroupId { get; set; }

        public ProfileLoadoutGroup ProfileLoadoutGroup { get; set; } = null!;

        /// <summary>
        /// Corresponding loadout prototype.
        /// </summary>
        public string LoadoutName { get; set; } = string.Empty;

        /*
         * Insert extra data here like custom descriptions or colors or whatever.
         */
    }

    #endregion

    public enum DbPreferenceUnavailableMode
    {
        // These enum values HAVE to match the ones in PreferenceUnavailableMode in Shared.
        StayInLobby = 0,
        SpawnAsOverflow,
    }

    public class AssignedUserId
    {
        public int Id { get; set; }
        public string UserName { get; set; } = null!;

        public Guid UserId { get; set; }
    }

    [Table("player")]
    public class Player
    {
        public int Id { get; set; }

        // Permanent data
        public Guid UserId { get; set; }
        public DateTime FirstSeenTime { get; set; }

        // Data that gets updated on each join.
        public string LastSeenUserName { get; set; } = null!;
        public DateTime LastSeenTime { get; set; }
        public IPAddress LastSeenAddress { get; set; } = null!;
        public TypedHwid? LastSeenHWId { get; set; }

        // Data that changes with each round
        public List<Round> Rounds { get; set; } = null!;
        public List<AdminLogPlayer> AdminLogs { get; set; } = null!;

        public DateTime? LastReadRules { get; set; }

        public List<AdminNote> AdminNotesReceived { get; set; } = null!;
        public List<AdminNote> AdminNotesCreated { get; set; } = null!;
        public List<AdminNote> AdminNotesLastEdited { get; set; } = null!;
        public List<AdminNote> AdminNotesDeleted { get; set; } = null!;
        public List<AdminWatchlist> AdminWatchlistsReceived { get; set; } = null!;
        public List<AdminWatchlist> AdminWatchlistsCreated { get; set; } = null!;
        public List<AdminWatchlist> AdminWatchlistsLastEdited { get; set; } = null!;
        public List<AdminWatchlist> AdminWatchlistsDeleted { get; set; } = null!;
        public List<AdminMessage> AdminMessagesReceived { get; set; } = null!;
        public List<AdminMessage> AdminMessagesCreated { get; set; } = null!;
        public List<AdminMessage> AdminMessagesLastEdited { get; set; } = null!;
        public List<AdminMessage> AdminMessagesDeleted { get; set; } = null!;
        public List<ServerBan> AdminServerBansCreated { get; set; } = null!;
        public List<ServerBan> AdminServerBansLastEdited { get; set; } = null!;
        public List<ServerRoleBan> AdminServerRoleBansCreated { get; set; } = null!;
        public List<ServerRoleBan> AdminServerRoleBansLastEdited { get; set; } = null!;
        public List<RoleWhitelist> JobWhitelists { get; set; } = null!;
    }

    [Table("whitelist")]
    public class Whitelist
    {
        [Required, Key] public Guid UserId { get; set; }
    }

    /// <summary>
    /// List of users who are on the "blacklist". This is a list that may be used by Whitelist implementations to deny access to certain users.
    /// </summary>
    [Table("blacklist")]
    public class Blacklist
    {
        [Required, Key] public Guid UserId { get; set; }
    }

    public class Admin
    {
        [Key] public Guid UserId { get; set; }
        public string? Title { get; set; }

        /// <summary>
        /// If true, the admin is voluntarily deadminned. They can re-admin at any time.
        /// </summary>
        public bool Deadminned { get; set; }

        /// <summary>
        /// If true, the admin is suspended by an admin with <c>PERMISSIONS</c>. They will not have in-game permissions.
        /// </summary>
        public bool Suspended { get; set; }

        public int? AdminRankId { get; set; }
        public AdminRank? AdminRank { get; set; }
        public List<AdminFlag> Flags { get; set; } = default!;
    }

    public class AdminFlag
    {
        public int Id { get; set; }
        public string Flag { get; set; } = default!;
        public bool Negative { get; set; }

        public Guid AdminId { get; set; }
        public Admin Admin { get; set; } = default!;
    }

    public class AdminRank
    {
        public int Id { get; set; }
        public string Name { get; set; } = default!;

        public List<Admin> Admins { get; set; } = default!;
        public List<AdminRankFlag> Flags { get; set; } = default!;
    }

    public class AdminRankFlag
    {
        public int Id { get; set; }
        public string Flag { get; set; } = default!;

        public int AdminRankId { get; set; }
        public AdminRank Rank { get; set; } = default!;
    }

    public class Round
    {
        [Key, DatabaseGenerated(DatabaseGeneratedOption.Identity)]
        public int Id { get; set; }

        public DateTime? StartDate { get; set; }

        public List<Player> Players { get; set; } = default!;

        public List<AdminLog> AdminLogs { get; set; } = default!;

        [ForeignKey("Server")] public int ServerId { get; set; }
        public Server Server { get; set; } = default!;
    }

    public class Server
    {
        [Key, DatabaseGenerated(DatabaseGeneratedOption.Identity)]
        public int Id { get; set; }

        public string Name { get; set; } = default!;

        [InverseProperty(nameof(Round.Server))]
        public List<Round> Rounds { get; set; } = default!;

        [InverseProperty(nameof(ConnectionLog.Server))]
        public List<ConnectionLog> ConnectionLogs { get; set; } = default!;
    }

    [Index(nameof(Type))]
    public class AdminLog
    {
        [Key, ForeignKey("Round")] public int RoundId { get; set; }

        [Key]
        public int Id { get; set; }

        public Round Round { get; set; } = default!;

        [Required] public LogType Type { get; set; }

        [Required] public LogImpact Impact { get; set; }

        [Required] public DateTime Date { get; set; }

        [Required] public string Message { get; set; } = default!;

        [Required, Column(TypeName = "jsonb")] public JsonDocument Json { get; set; } = default!;

        public List<AdminLogPlayer> Players { get; set; } = default!;
    }

    public class AdminLogPlayer
    {
        [Required, Key] public int RoundId { get; set; }
        [Required, Key] public int LogId { get; set; }

        [Required, Key, ForeignKey("Player")] public Guid PlayerUserId { get; set; }
        public Player Player { get; set; } = default!;

        [ForeignKey("RoundId,LogId")] public AdminLog Log { get; set; } = default!;
    }

    // Used by SS14.Admin
    public interface IBanCommon<TUnban> where TUnban : IUnbanCommon
    {
        int Id { get; set; }
        Guid? PlayerUserId { get; set; }
        NpgsqlInet? Address { get; set; }
        TypedHwid? HWId { get; set; }
        DateTime BanTime { get; set; }
        DateTime? ExpirationTime { get; set; }
        string Reason { get; set; }
        NoteSeverity Severity { get; set; }
        Guid? BanningAdmin { get; set; }
        TUnban? Unban { get; set; }
    }

    // Used by SS14.Admin
    public interface IUnbanCommon
    {
        int Id { get; set; }
        int BanId { get; set; }
        Guid? UnbanningAdmin { get; set; }
        DateTime UnbanTime { get; set; }
    }

    /// <summary>
    /// Flags for use with <see cref="ServerBanExemption"/>.
    /// </summary>
    [Flags]
    public enum ServerBanExemptFlags
    {
        // @formatter:off
        None       = 0,

        /// <summary>
        /// Ban is a datacenter range, connections usually imply usage of a VPN service.
        /// </summary>
        Datacenter = 1 << 0,

        /// <summary>
        /// Ban only matches the IP.
        /// </summary>
        /// <remarks>
        /// Intended use is for users with shared connections. This should not be used as an alternative to <see cref="Datacenter"/>.
        /// </remarks>
        IP = 1 << 1,

        /// <summary>
        /// Ban is an IP range that is only applied for first time joins.
        /// </summary>
        /// <remarks>
        /// Intended for use with residential IP ranges that are often used maliciously.
        /// </remarks>
        BlacklistedRange = 1 << 2,

        /// <summary>
        /// Represents having all possible exemption flags.
        /// </summary>
        All = int.MaxValue,
        // @formatter:on
    }

    /// <summary>
    /// A ban from playing on the server.
    /// If an incoming connection matches any of UserID, IP, or HWID, they will be blocked from joining the server.
    /// </summary>
    /// <remarks>
    /// At least one of UserID, IP, or HWID must be given (otherwise the ban would match nothing).
    /// </remarks>
    [Table("server_ban"), Index(nameof(PlayerUserId))]
    public class ServerBan : IBanCommon<ServerUnban>
    {
        public int Id { get; set; }

        [ForeignKey("Round")]
        public int? RoundId { get; set; }
        public Round? Round { get; set; }

        /// <summary>
        /// The user ID of the banned player.
        /// </summary>
        public Guid? PlayerUserId { get; set; }
        [Required] public TimeSpan PlaytimeAtNote { get; set; }

        /// <summary>
        /// CIDR IP address range of the ban. The whole range can match the ban.
        /// </summary>
        public NpgsqlInet? Address { get; set; }

        /// <summary>
        /// Hardware ID of the banned player.
        /// </summary>
        public TypedHwid? HWId { get; set; }

        /// <summary>
        /// The time when the ban was applied by an administrator.
        /// </summary>
        public DateTime BanTime { get; set; }

        /// <summary>
        /// The time the ban will expire. If null, the ban is permanent and will not expire naturally.
        /// </summary>
        public DateTime? ExpirationTime { get; set; }

        /// <summary>
        /// The administrator-stated reason for applying the ban.
        /// </summary>
        public string Reason { get; set; } = null!;

        /// <summary>
        /// The severity of the incident
        /// </summary>
        public NoteSeverity Severity { get; set; }

        /// <summary>
        /// User ID of the admin that applied the ban.
        /// </summary>
        [ForeignKey("CreatedBy")]
        public Guid? BanningAdmin { get; set; }

        public Player? CreatedBy { get; set; }

        /// <summary>
        /// User ID of the admin that last edited the note
        /// </summary>
        [ForeignKey("LastEditedBy")]
        public Guid? LastEditedById { get; set; }

        public Player? LastEditedBy { get; set; }

        /// <summary>
        /// When the ban was last edited
        /// </summary>
        public DateTime? LastEditedAt { get; set; }

        /// <summary>
        /// Optional flags that allow adding exemptions to the ban via <see cref="ServerBanExemption"/>.
        /// </summary>
        public ServerBanExemptFlags ExemptFlags { get; set; }

        /// <summary>
        /// If present, an administrator has manually repealed this ban.
        /// </summary>
        public ServerUnban? Unban { get; set; }

        /// <summary>
        /// Whether this ban should be automatically deleted from the database when it expires.
        /// </summary>
        /// <remarks>
        /// This isn't done automatically by the game,
        /// you will need to set up something like a cron job to clear this from your database,
        /// using a command like this:
        /// psql -d ss14 -c "DELETE FROM server_ban WHERE auto_delete AND expiration_time &lt; NOW()"
        /// </remarks>
        public bool AutoDelete { get; set; }

        /// <summary>
        /// Whether to display this ban in the admin remarks (notes) panel
        /// </summary>
        public bool Hidden { get; set; }

        public List<ServerBanHit> BanHits { get; set; } = null!;
    }

    /// <summary>
    /// An explicit repeal of a <see cref="ServerBan"/> by an administrator.
    /// Having an entry for a ban neutralizes it.
    /// </summary>
    [Table("server_unban")]
    public class ServerUnban : IUnbanCommon
    {
        [Column("unban_id")] public int Id { get; set; }

        /// <summary>
        /// The ID of ban that is being repealed.
        /// </summary>
        public int BanId { get; set; }

        /// <summary>
        /// The ban that is being repealed.
        /// </summary>
        public ServerBan Ban { get; set; } = null!;

        /// <summary>
        /// The admin that repealed the ban.
        /// </summary>
        public Guid? UnbanningAdmin { get; set; }

        /// <summary>
        /// The time the ban repealed.
        /// </summary>
        public DateTime UnbanTime { get; set; }
    }

    /// <summary>
    /// An exemption for a specific user to a certain type of <see cref="ServerBan"/>.
    /// </summary>
    /// <example>
    /// Certain players may need to be exempted from VPN bans due to issues with their ISP.
    /// We would tag all VPN bans with <see cref="ServerBanExemptFlags.Datacenter"/>,
    /// and then add an exemption for these players to this table with the same flag.
    /// They will only be exempted from VPN bans, other bans (if they manage to get any) will still apply.
    /// </example>
    [Table("server_ban_exemption")]
    public sealed class ServerBanExemption
    {
        /// <summary>
        /// The UserID of the exempted player.
        /// </summary>
        [Key]
        public Guid UserId { get; set; }

        /// <summary>
        /// The ban flags to exempt this player from.
        /// If any bit overlaps <see cref="ServerBan.ExemptFlags"/>, the ban is ignored.
        /// </summary>
        public ServerBanExemptFlags Flags { get; set; }
    }

    [Table("connection_log")]
    public class ConnectionLog
    {
        public int Id { get; set; }

        public Guid UserId { get; set; }
        public string UserName { get; set; } = null!;

        public DateTime Time { get; set; }

        public IPAddress Address { get; set; } = null!;
        public TypedHwid? HWId { get; set; }

        public ConnectionDenyReason? Denied { get; set; }

        /// <summary>
        /// ID of the <see cref="Server"/> that the connection was attempted to.
        /// </summary>
        /// <remarks>
        /// <para>
        /// The default value of this column is set to <c>0</c>, which is the ID of the "<c>unknown</c>" server.
        /// This is intended for old entries (that didn't track this) and if the server name isn't configured.
        /// </para>
        /// </remarks>
        public int ServerId { get; set; }

        public List<ServerBanHit> BanHits { get; set; } = null!;
        public Server Server { get; set; } = null!;

        public float Trust { get; set; }
    }

    public enum ConnectionDenyReason : byte
    {
        Ban = 0,
        Whitelist = 1,
        Full = 2,
        Panic = 3,
        Connected = 4,
        /*
         * If baby jail is removed, please reserve this value for as long as can reasonably be done to prevent causing ambiguity in connection denial reasons.
         * Reservation by commenting out the value is likely sufficient for this purpose, but may impact projects which depend on SS14 like SS14.Admin.
         *
         * Edit: It has
         */
<<<<<<< HEAD
        BabyJail = 5,
=======
        BabyJail = 4,
        /// Results from rejected connections with external API checking tools
        IPChecks = 5,
>>>>>>> ae213066
    }

    public class ServerBanHit
    {
        public int Id { get; set; }

        public int BanId { get; set; }
        public int ConnectionId { get; set; }

        public ServerBan Ban { get; set; } = null!;
        public ConnectionLog Connection { get; set; } = null!;
    }

    [Table("server_role_ban"), Index(nameof(PlayerUserId))]
    public sealed class ServerRoleBan : IBanCommon<ServerRoleUnban>
    {
        public int Id { get; set; }
        public int? RoundId { get; set; }
        public Round? Round { get; set; }
        public Guid? PlayerUserId { get; set; }
        [Required] public TimeSpan PlaytimeAtNote { get; set; }
        public NpgsqlInet? Address { get; set; }
        public TypedHwid? HWId { get; set; }

        public DateTime BanTime { get; set; }

        public DateTime? ExpirationTime { get; set; }

        public string Reason { get; set; } = null!;

        public NoteSeverity Severity { get; set; }
        [ForeignKey("CreatedBy")] public Guid? BanningAdmin { get; set; }
        public Player? CreatedBy { get; set; }

        [ForeignKey("LastEditedBy")] public Guid? LastEditedById { get; set; }
        public Player? LastEditedBy { get; set; }
        public DateTime? LastEditedAt { get; set; }

        public ServerRoleUnban? Unban { get; set; }
        public bool Hidden { get; set; }

        public string RoleId { get; set; } = null!;
    }

    [Table("server_role_unban")]
    public sealed class ServerRoleUnban : IUnbanCommon
    {
        [Column("role_unban_id")] public int Id { get; set; }

        public int BanId { get; set; }
        public ServerRoleBan Ban { get; set; } = null!;

        public Guid? UnbanningAdmin { get; set; }

        public DateTime UnbanTime { get; set; }
    }

    [Table("play_time")]
    public sealed class PlayTime
    {
        [Required, Key, DatabaseGenerated(DatabaseGeneratedOption.Identity)]
        public int Id { get; set; }

        [Required, ForeignKey("player")]
        public Guid PlayerId { get; set; }

        public string Tracker { get; set; } = null!;

        public TimeSpan TimeSpent { get; set; }
    }

    [Table("uploaded_resource_log")]
    public sealed class UploadedResourceLog
    {
        [Key, DatabaseGenerated(DatabaseGeneratedOption.Identity)]
        public int Id { get; set; }

        public DateTime Date { get; set; }

        public Guid UserId { get; set; }

        public string Path { get; set; } = string.Empty;

        public byte[] Data { get; set; } = default!;
    }

    // Note: this interface isn't used by the game, but it *is* used by SS14.Admin.
    // Don't remove! Or face the consequences!
    public interface IAdminRemarksCommon
    {
        public int Id { get; }

        public int? RoundId { get; }
        public Round? Round { get; }

        public Guid? PlayerUserId { get; }
        public Player? Player { get; }
        public TimeSpan PlaytimeAtNote { get; }

        public string Message { get; }

        public Player? CreatedBy { get; }

        public DateTime CreatedAt { get; }

        public Player? LastEditedBy { get; }

        public DateTime? LastEditedAt { get; }
        public DateTime? ExpirationTime { get; }

        public bool Deleted { get; }
    }

    [Index(nameof(PlayerUserId))]
    public class AdminNote : IAdminRemarksCommon
    {
        [Required, Key, DatabaseGenerated(DatabaseGeneratedOption.Identity)] public int Id { get; set; }

        [ForeignKey("Round")] public int? RoundId { get; set; }
        public Round? Round { get; set; }

        [ForeignKey("Player")] public Guid? PlayerUserId { get; set; }
        public Player? Player { get; set; }
        [Required] public TimeSpan PlaytimeAtNote { get; set; }

        [Required, MaxLength(4096)] public string Message { get; set; } = string.Empty;
        [Required] public NoteSeverity Severity { get; set; }

        [ForeignKey("CreatedBy")] public Guid? CreatedById { get; set; }
        public Player? CreatedBy { get; set; }

        [Required] public DateTime CreatedAt { get; set; }

        [ForeignKey("LastEditedBy")] public Guid? LastEditedById { get; set; }
        public Player? LastEditedBy { get; set; }

        [Required] public DateTime? LastEditedAt { get; set; }
        public DateTime? ExpirationTime { get; set; }

        public bool Deleted { get; set; }
        [ForeignKey("DeletedBy")] public Guid? DeletedById { get; set; }
        public Player? DeletedBy { get; set; }
        public DateTime? DeletedAt { get; set; }

        public bool Secret { get; set; }
    }

    [Index(nameof(PlayerUserId))]
    public class AdminWatchlist : IAdminRemarksCommon
    {
        [Required, Key, DatabaseGenerated(DatabaseGeneratedOption.Identity)] public int Id { get; set; }

        [ForeignKey("Round")] public int? RoundId { get; set; }
        public Round? Round { get; set; }

        [ForeignKey("Player")] public Guid? PlayerUserId { get; set; }
        public Player? Player { get; set; }
        [Required] public TimeSpan PlaytimeAtNote { get; set; }

        [Required, MaxLength(4096)] public string Message { get; set; } = string.Empty;

        [ForeignKey("CreatedBy")] public Guid? CreatedById { get; set; }
        public Player? CreatedBy { get; set; }

        [Required] public DateTime CreatedAt { get; set; }

        [ForeignKey("LastEditedBy")] public Guid? LastEditedById { get; set; }
        public Player? LastEditedBy { get; set; }

        [Required] public DateTime? LastEditedAt { get; set; }
        public DateTime? ExpirationTime { get; set; }

        public bool Deleted { get; set; }
        [ForeignKey("DeletedBy")] public Guid? DeletedById { get; set; }
        public Player? DeletedBy { get; set; }
        public DateTime? DeletedAt { get; set; }
    }

    [Index(nameof(PlayerUserId))]
    public class AdminMessage : IAdminRemarksCommon
    {
        [Required, Key, DatabaseGenerated(DatabaseGeneratedOption.Identity)] public int Id { get; set; }

        [ForeignKey("Round")] public int? RoundId { get; set; }
        public Round? Round { get; set; }

        [ForeignKey("Player")]
        public Guid? PlayerUserId { get; set; }
        public Player? Player { get; set; }
        [Required] public TimeSpan PlaytimeAtNote { get; set; }

        [Required, MaxLength(4096)] public string Message { get; set; } = string.Empty;

        [ForeignKey("CreatedBy")] public Guid? CreatedById { get; set; }
        public Player? CreatedBy { get; set; }

        [Required] public DateTime CreatedAt { get; set; }

        [ForeignKey("LastEditedBy")] public Guid? LastEditedById { get; set; }
        public Player? LastEditedBy { get; set; }

        public DateTime? LastEditedAt { get; set; }
        public DateTime? ExpirationTime { get; set; }

        public bool Deleted { get; set; }
        [ForeignKey("DeletedBy")] public Guid? DeletedById { get; set; }
        public Player? DeletedBy { get; set; }
        public DateTime? DeletedAt { get; set; }

        /// <summary>
        /// Whether the message has been seen at least once by the player.
        /// </summary>
        public bool Seen { get; set; }

        /// <summary>
        /// Whether the message has been dismissed permanently by the player.
        /// </summary>
        public bool Dismissed { get; set; }
    }

    [PrimaryKey(nameof(PlayerUserId), nameof(RoleId))]
    public class RoleWhitelist
    {
        [Required, ForeignKey("Player")]
        public Guid PlayerUserId { get; set; }
        public Player Player { get; set; } = default!;

        [Required]
        public string RoleId { get; set; } = default!;
    }

    /// <summary>
    /// Defines a template that admins can use to quickly fill out ban information.
    /// </summary>
    /// <remarks>
    /// <para>
    /// This information is not currently used by the game itself, but it is used by SS14.Admin.
    /// </para>
    /// </remarks>
    public sealed class BanTemplate
    {
        public int Id { get; set; }

        /// <summary>
        /// Title of the ban template. This is purely for reference by admins and not copied into the ban.
        /// </summary>
        public required string Title { get; set; }

        /// <summary>
        /// How long the ban should last. 0 for permanent.
        /// </summary>
        public TimeSpan Length { get; set; }

        /// <summary>
        /// The reason for the ban.
        /// </summary>
        /// <seealso cref="ServerBan.Reason"/>
        public string Reason { get; set; } = "";

        /// <summary>
        /// Exemptions granted to the ban.
        /// </summary>
        /// <seealso cref="ServerBan.ExemptFlags"/>
        public ServerBanExemptFlags ExemptFlags { get; set; }

        /// <summary>
        /// Severity of the ban
        /// </summary>
        /// <seealso cref="ServerBan.Severity"/>
        public NoteSeverity Severity { get; set; }

        /// <summary>
        /// Ban will be automatically deleted once expired.
        /// </summary>
        /// <seealso cref="ServerBan.AutoDelete"/>
        public bool AutoDelete { get; set; }

        /// <summary>
        /// Ban is not visible to players in the remarks menu.
        /// </summary>
        /// <seealso cref="ServerBan.Hidden"/>
        public bool Hidden { get; set; }
    }

    /// <summary>
    /// A hardware ID value together with its <see cref="HwidType"/>.
    /// </summary>
    /// <seealso cref="ImmutableTypedHwid"/>
    [Owned]
    public sealed class TypedHwid
    {
        public byte[] Hwid { get; set; } = default!;
        public HwidType Type { get; set; }

        [return: NotNullIfNotNull(nameof(immutable))]
        public static implicit operator TypedHwid?(ImmutableTypedHwid? immutable)
        {
            if (immutable == null)
                return null;

            return new TypedHwid
            {
                Hwid = immutable.Hwid.ToArray(),
                Type = immutable.Type,
            };
        }

        [return: NotNullIfNotNull(nameof(hwid))]
        public static implicit operator ImmutableTypedHwid?(TypedHwid? hwid)
        {
            if (hwid == null)
                return null;

            return new ImmutableTypedHwid(hwid.Hwid.ToImmutableArray(), hwid.Type);
        }
    }


    /// <summary>
    ///  Cache for the IPIntel system
    /// </summary>
    public class IPIntelCache
    {
        public int Id { get; set; }

        /// <summary>
        /// The IP address (duh). This is made unique manually for psql cause of ef core bug.
        /// </summary>
        public IPAddress Address { get; set; } = null!;

        /// <summary>
        /// Date this record was added. Used to check if our cache is out of date.
        /// </summary>
        public DateTime Time { get; set; }

        /// <summary>
        /// The score IPIntel returned
        /// </summary>
        public float Score { get; set; }
    }
}<|MERGE_RESOLUTION|>--- conflicted
+++ resolved
@@ -980,13 +980,9 @@
          *
          * Edit: It has
          */
-<<<<<<< HEAD
         BabyJail = 5,
-=======
-        BabyJail = 4,
         /// Results from rejected connections with external API checking tools
-        IPChecks = 5,
->>>>>>> ae213066
+        IPChecks = 6,
     }
 
     public class ServerBanHit

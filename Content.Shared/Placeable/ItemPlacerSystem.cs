--- conflicted
+++ resolved
@@ -26,13 +26,8 @@
         if (comp.Whitelist != null && !comp.Whitelist.IsValid(args.OtherEntity))
             return;
 
-<<<<<<< HEAD
-        if (TryComp<CollisionWakeComponent>(uid, out var wakeComp))
-            _wake.SetEnabled(uid, false, wakeComp);
-=======
         if (TryComp<CollisionWakeComponent>(args.OtherEntity, out var wakeComp))
             _wake.SetEnabled(args.OtherEntity, false, wakeComp);
->>>>>>> dfbf47c3
 
         var count = comp.PlacedEntities.Count;
         if (comp.MaxEntities == 0 || count < comp.MaxEntities)
@@ -52,13 +47,8 @@
 
     private void OnEndCollide(EntityUid uid, ItemPlacerComponent comp, ref EndCollideEvent args)
     {
-<<<<<<< HEAD
-        if (TryComp<CollisionWakeComponent>(uid, out var wakeComp))
-            _wake.SetEnabled(uid, true, wakeComp);
-=======
         if (TryComp<CollisionWakeComponent>(args.OtherEntity, out var wakeComp))
             _wake.SetEnabled(args.OtherEntity, true, wakeComp);
->>>>>>> dfbf47c3
 
         comp.PlacedEntities.Remove(args.OtherEntity);
 

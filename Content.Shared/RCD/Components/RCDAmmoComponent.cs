using Content.Shared.RCD.Systems;
using Robust.Shared.GameStates;

namespace Content.Shared.RCD.Components;

[RegisterComponent, NetworkedComponent, AutoGenerateComponentState]
[Access(typeof(RCDAmmoSystem))]
public sealed partial class RCDAmmoComponent : Component
{
    /// <summary>
    /// How many charges are contained in this ammo cartridge.
    /// Can be partially transferred into an RCD, until it is empty then it gets deleted.
    /// </summary>
    [DataField("charges"), ViewVariables(VVAccess.ReadWrite), AutoNetworkedField]
<<<<<<< HEAD
    public int Charges = 5;

    /// <summary>
    /// ~~~ Frontier ~~~
    /// A flag that limits RCD to the authorized ships.
    /// </summary>
    [DataField("isShipyardRCDAmmo"), AutoNetworkedField]
    public bool IsShipyardRCDAmmo;
}

// TODO: state??? check if it desyncs
=======
    public int Charges = 30;
}
>>>>>>> 694ae001
<|MERGE_RESOLUTION|>--- conflicted
+++ resolved
@@ -12,7 +12,6 @@
     /// Can be partially transferred into an RCD, until it is empty then it gets deleted.
     /// </summary>
     [DataField("charges"), ViewVariables(VVAccess.ReadWrite), AutoNetworkedField]
-<<<<<<< HEAD
     public int Charges = 5;
 
     /// <summary>
@@ -21,10 +20,4 @@
     /// </summary>
     [DataField("isShipyardRCDAmmo"), AutoNetworkedField]
     public bool IsShipyardRCDAmmo;
-}
-
-// TODO: state??? check if it desyncs
-=======
-    public int Charges = 30;
-}
->>>>>>> 694ae001
+}
using Content.Shared.StationRecords;
using Robust.Shared.GameStates;
using Robust.Shared.Serialization;
using Robust.Shared.Serialization.TypeSerializers.Implementations.Custom.Prototype.Set;

namespace Content.Shared.Access.Components;

/// <summary>
/// Stores access levels necessary to "use" an entity
/// and allows checking if something or somebody is authorized with these access levels.
/// </summary>
[RegisterComponent, NetworkedComponent]
public sealed partial class AccessReaderComponent : Component
{
    /// <summary>
    /// Whether or not the accessreader is enabled.
    /// If not, it will always let people through.
    /// </summary>
    [DataField]
    public bool Enabled = true;

    /// <summary>
    /// The set of tags that will automatically deny an allowed check, if any of them are present.
    /// </summary>
    [ViewVariables(VVAccess.ReadWrite)]
    [DataField(customTypeSerializer: typeof(PrototypeIdHashSetSerializer<AccessLevelPrototype>))]
    public HashSet<string> DenyTags = new();

    /// <summary>
    /// List of access groups that grant access to this reader. Only a single matching group is required to gain access.
    /// A group matches if it is a subset of the set being checked against.
    /// </summary>
    [DataField("access")] [ViewVariables(VVAccess.ReadWrite)]
    public List<HashSet<string>> AccessLists = new();

    /// <summary>
    /// A list of <see cref="StationRecordKey"/>s that grant access. Only a single matching key is required to gain
    /// access.
    /// </summary>
    [DataField]
    public HashSet<StationRecordKey> AccessKeys = new();

    /// <summary>
    /// If specified, then this access reader will instead pull access requirements from entities contained in the
    /// given container.
    /// </summary>
    /// <remarks>
    /// This effectively causes <see cref="DenyTags"/>, <see cref="AccessLists"/>, and <see cref="AccessKeys"/> to be
    /// ignored, though <see cref="Enabled"/> is still respected. Access is denied if there are no valid entities or
    /// they all deny access.
    /// </remarks>
    [DataField]
    public string? ContainerAccessProvider;

    /// <summary>
    /// A list of past authentications
    /// </summary>
    [DataField]
    public Queue<AccessRecord> AccessLog = new();

    /// <summary>
    /// A limit on the max size of <see cref="AccessLog"/>
    /// </summary>
    [DataField, ViewVariables(VVAccess.ReadWrite)]
    public int AccessLogLimit = 20;

    /// <summary>
<<<<<<< HEAD
    /// Frontier - Whether or not its emag immune.
    /// </summary>
    [DataField, ViewVariables(VVAccess.ReadWrite)]
    public bool ImmuneToEmag;
=======
    /// Whether or not emag interactions have an effect on this.
    /// </summary>
    [DataField]
    public bool BreakOnEmag = true;
>>>>>>> 76823cc5
}

[DataDefinition, Serializable, NetSerializable]
public readonly partial record struct AccessRecord(
    [property: DataField, ViewVariables(VVAccess.ReadWrite)]
    TimeSpan AccessTime,
    [property: DataField, ViewVariables(VVAccess.ReadWrite)]
    string Accessor)
{
    public AccessRecord() : this(TimeSpan.Zero, string.Empty)
    {
    }
}

[Serializable, NetSerializable]
public sealed class AccessReaderComponentState : ComponentState
{
    public bool Enabled;

    public HashSet<string> DenyTags;

    public List<HashSet<string>> AccessLists;

    public List<(NetEntity, uint)> AccessKeys;

    public Queue<AccessRecord> AccessLog;

    public int AccessLogLimit;

    public AccessReaderComponentState(bool enabled, HashSet<string> denyTags, List<HashSet<string>> accessLists, List<(NetEntity, uint)> accessKeys, Queue<AccessRecord> accessLog, int accessLogLimit)
    {
        Enabled = enabled;
        DenyTags = denyTags;
        AccessLists = accessLists;
        AccessKeys = accessKeys;
        AccessLog = accessLog;
        AccessLogLimit = accessLogLimit;
    }
}<|MERGE_RESOLUTION|>--- conflicted
+++ resolved
@@ -65,17 +65,16 @@
     public int AccessLogLimit = 20;
 
     /// <summary>
-<<<<<<< HEAD
+    /// Whether or not emag interactions have an effect on this.
+    /// </summary>
+    [DataField]
+    public bool BreakOnEmag = true;
+
+    /// <summary>
     /// Frontier - Whether or not its emag immune.
     /// </summary>
     [DataField, ViewVariables(VVAccess.ReadWrite)]
     public bool ImmuneToEmag;
-=======
-    /// Whether or not emag interactions have an effect on this.
-    /// </summary>
-    [DataField]
-    public bool BreakOnEmag = true;
->>>>>>> 76823cc5
 }
 
 [DataDefinition, Serializable, NetSerializable]

--- conflicted
+++ resolved
@@ -76,17 +76,7 @@
     /// Whether or not emag interactions have an effect on this.
     /// </summary>
     [DataField]
-<<<<<<< HEAD
-    public bool BreakOnEmag = true;
-
-    /// <summary>
-    /// Frontier - Whether or not its emag immune.
-    /// </summary>
-    [DataField, ViewVariables(VVAccess.ReadWrite)]
-    public bool ImmuneToEmag;
-=======
     public bool BreakOnAccessBreaker = true;
->>>>>>> 11e5d591
 }
 
 [DataDefinition, Serializable, NetSerializable]

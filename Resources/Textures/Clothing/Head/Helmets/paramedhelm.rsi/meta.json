--- conflicted
+++ resolved
@@ -1,4 +1,3 @@
-<<<<<<< HEAD
 {
   "version": 1,
   "license": "CC-BY-SA-3.0",
@@ -28,32 +27,4 @@
       "directions": 4
     }
   ]
-}
-=======
-{
-  "version": 1,
-  "license": "CC-BY-SA-3.0",
-  "copyright": "Taken from paradise station at commit https://github.com/ParadiseSS13/Paradise/commit/e5e584804b4b0b373a6a69d23afb73fd3c094365, redrawn by Ubaser",
-  "size": {
-    "x": 32,
-    "y": 32
-  },
-  "states": [
-    {
-      "name": "icon"
-    },
-    {
-      "name": "equipped-HELMET",
-      "directions": 4
-    },
-    {
-      "name": "inhand-left",
-      "directions": 4
-    },
-    {
-      "name": "inhand-right",
-      "directions": 4
-    }
-  ]
-}
->>>>>>> 694ae001
+}
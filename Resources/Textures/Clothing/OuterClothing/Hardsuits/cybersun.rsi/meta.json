--- conflicted
+++ resolved
@@ -1,59 +1,30 @@
-<<<<<<< HEAD
-{
-  "version": 1,
-  "license": "CC-BY-SA-3.0",
-  "copyright": "Sprite made by Gtheglorious based on the sprite made by emisse for ss14, harpy variant by VMSolidus",
-  "size": {
-    "x": 32,
-    "y": 32
-  },
-    "states": [
-        {
-            "name": "icon"
-        },
-        {
-            "name": "equipped-OUTERCLOTHING",
-            "directions": 4
-        },
-        {
-            "name": "inhand-left",
-            "directions": 4
-        },
-        {
-            "name": "inhand-right",
-            "directions": 4
-        },
-        {
-            "name": "equipped-OUTERCLOTHING-harpy",
-            "directions": 4
-        }
-    ]
-}
-=======
-{
-  "version": 1,
-  "license": "CC-BY-SA-3.0",
-  "copyright": "Sprite made by Gtheglorious based on the sprite made by emisse for ss14",
-  "size": {
-    "x": 32,
-    "y": 32
-  },
-  "states": [
-    {
-      "name": "icon"
-    },
-    {
-      "name": "equipped-OUTERCLOTHING",
-      "directions": 4
-    },
-    {
-      "name": "inhand-left",
-      "directions": 4
-    },
-    {
-      "name": "inhand-right",
-      "directions": 4
-    }
-  ]
-}
->>>>>>> 694ae001
+{
+  "version": 1,
+  "license": "CC-BY-SA-3.0",
+  "copyright": "Sprite made by Gtheglorious based on the sprite made by emisse for ss14",
+  "size": {
+    "x": 32,
+    "y": 32
+  },
+  "states": [
+    {
+      "name": "icon"
+    },
+    {
+      "name": "equipped-OUTERCLOTHING",
+      "directions": 4
+    },
+    {
+      "name": "inhand-left",
+      "directions": 4
+    },
+    {
+      "name": "inhand-right",
+      "directions": 4
+    },
+    {
+        "name": "equipped-OUTERCLOTHING-harpy",
+        "directions": 4
+    }
+  ]
+}
{
  "version": 1,
  "license": "CC-BY-SA-3.0",
  "copyright": "Taken from tgstation at commit https://github.com/tgstation/tgstation/commit/4f6190e2895e09116663ef282d3ce1d8b35c032e. Reptilian edit by Nairod(Github). equipped-MASK-vox state taken from /vg/station at commit https://github.com/vgstation-coders/vgstation13/commit/4638130fab5ff0e9faa220688811349d3297a33e",
  "size": {
    "x": 32,
    "y": 32
  },
  "states": [
    {
      "name": "icon"
    },
    {
      "name": "equipped-MASK",
      "directions": 4
    },
    {
        "name": "equipped-MASK-vulpkanin",
        "directions": 4
    },
    {
      "name": "equipped-MASK-reptilian",
      "directions": 4
    },
    {
<<<<<<< HEAD
      "name": "equipped-MASK-hamster",
=======
      "name": "equipped-MASK-vox",
>>>>>>> 13dbb95d
      "directions": 4
    }
  ]
}<|MERGE_RESOLUTION|>--- conflicted
+++ resolved
@@ -22,12 +22,12 @@
       "name": "equipped-MASK-reptilian",
       "directions": 4
     },
-    {
-<<<<<<< HEAD
-      "name": "equipped-MASK-hamster",
-=======
+      {
+          "name": "equipped-MASK-hamster",
+          "directions": 4
+      },
+      {
       "name": "equipped-MASK-vox",
->>>>>>> 13dbb95d
       "directions": 4
     }
   ]

--- conflicted
+++ resolved
@@ -1,32 +1,23 @@
-<<<<<<< HEAD
 # Frontier: keep these commented out - helps highlight errors that need to be fixed when pulling in upstream changes
 
-# non-stealth syndicate stuff
+# # any type of magical items used by wizards and similiar
+# - type: entity
+#   id: BaseMagicalContraband
+#   abstract: true
+#   components:
+#   - type: Contraband
+#     severity: Magical
+
+# # non-stealth syndicate stuff
 # - type: entity
 #   id: BaseSyndicateContraband
 #   abstract: true
 #   components:
 #   - type: Contraband
 #     severity: Syndicate
-=======
-﻿# any type of magical items used by wizards and similiar
-- type: entity
-  id: BaseMagicalContraband
-  abstract: true
-  components:
-  - type: Contraband
-    severity: Magical
-
-# non-stealth syndicate stuff
-- type: entity
-  id: BaseSyndicateContraband
-  abstract: true
-  components:
-  - type: Contraband
-    severity: Syndicate
->>>>>>> 4dfd3e57
-
-# minor contraband not departmentally restricted -- improvised weapons etc
+
+
+# # minor contraband not departmentally restricted -- improvised weapons etc
 # - type: entity
 #   id: BaseMinorContraband
 #   abstract: true
@@ -34,7 +25,7 @@
 #   - type: Contraband
 #     severity: Minor
 
-# major contraband, for things like guns or weaponry that don't belong to any department and aren't syndicate specific
+# # major contraband, for things like guns or weaponry that don't belong to any department and aren't syndicate specific
 # - type: entity
 #   id: BaseMajorContraband
 #   abstract: true
@@ -42,26 +33,15 @@
 #   - type: Contraband
 #     severity: Major
 
-<<<<<<< HEAD
-# minor contraband by default restricted to security only
+# # base department restricted contraband, this should only be used as a parent for other contraband prototypes, not the restricted items themselves.
 # - type: entity
 #   id: BaseRestrictedContraband
 #   abstract: true
 #   components:
 #   - type: Contraband
 #     severity: Restricted
-#     allowedDepartments: [ Security ]
-=======
-# base department restricted contraband, this should only be used as a parent for other contraband prototypes, not the restricted items themselves.
-- type: entity
-  id: BaseRestrictedContraband
-  abstract: true
-  components:
-  - type: Contraband
-    severity: Restricted
-    allowedDepartments: [  ]
-    allowedJobs: [  ]
->>>>>>> 4dfd3e57
+#     allowedDepartments: [  ]
+#     allowedJobs: [  ]
 
 # one department restricted contraband
 - type: entity

﻿# Frontier: keep these commented out - helps highlight errors that need to be fixed when pulling in upstream changes

# # non-stealth syndicate stuff
# - type: entity
#   id: BaseSyndicateContraband
#   abstract: true
#   components:
#   - type: Contraband
#     severity: Syndicate
#     # no one should be carrying this around visibly!
#     allowedDepartments: null

# # minor contraband not departmentally restricted -- improvised weapons etc
# - type: entity
#   id: BaseMinorContraband
#   abstract: true
#   components:
#   - type: Contraband
#     severity: Minor
#     # according to space law no dept is authorized to have
#     allowedDepartments: null

# # major contraband, for things like guns or weaponry that don't belong to any department and aren't syndicate specific
# - type: entity
#   id: BaseMajorContraband
#   abstract: true
#   components:
#   - type: Contraband
#     severity: Major
#     allowedDepartments: null

<<<<<<< HEAD
# # minor contraband by default restricted to security only
# - type: entity
#   id: BaseRestrictedContraband
#   abstract: true
#   components:
#   - type: Contraband
#     severity: Restricted

# # departmentally restricted contraband -- this covers every configuration currently listed in space law
# - type: entity
#   id: BaseCommandContraband
#   parent: BaseRestrictedContraband
#   abstract: true
#   components:
#   - type: Contraband
#     allowedDepartments: [ Command ]

# - type: entity
#   id: BaseSecurityCommandContraband
#   parent: BaseRestrictedContraband
#   abstract: true
#   components:
#   - type: Contraband
#     allowedDepartments: [ Security, Command ]

# - type: entity
#   id: BaseSecurityScienceCommandContraband
#   parent: BaseRestrictedContraband
#   abstract: true
#   components:
#   - type: Contraband
#     allowedDepartments: [ Security, Science, Command ]

# - type: entity
#   id: BaseSecurityEngineeringContraband
#   parent: BaseRestrictedContraband
#   abstract: true
#   components:
#   - type: Contraband
#     allowedDepartments: [ Security, Engineering ]

# - type: entity
#   id: BaseEngineeringContraband
#   parent: BaseRestrictedContraband
#   abstract: true
#   components:
#   - type: Contraband
#     allowedDepartments: [ Engineering ]
=======
# one department restricted contraband
- type: entity
  id: BaseCentcommContraband
  parent: BaseRestrictedContraband
  abstract: true
  components:
  - type: Contraband
    allowedDepartments: [ CentralCommand ]

- type: entity
  id: BaseCommandContraband
  parent: BaseRestrictedContraband
  abstract: true
  components:
  - type: Contraband
    allowedDepartments: [ Command ]

- type: entity
  id: BaseSecurityContraband
  parent: BaseRestrictedContraband
  abstract: true
  components:
  - type: Contraband
    allowedDepartments: [ Security ]

- type: entity
  id: BaseEngineeringContraband
  parent: BaseRestrictedContraband
  abstract: true
  components:
  - type: Contraband
    allowedDepartments: [ Engineering ]

- type: entity
  id: BaseScienceContraband
  parent: BaseRestrictedContraband
  abstract: true
  components:
  - type: Contraband
    allowedDepartments: [ Science ]

- type: entity
  id: BaseMedicalContraband
  parent: BaseRestrictedContraband
  abstract: true
  components:
  - type: Contraband
    allowedDepartments: [ Medical ]

- type: entity
  id: BaseCivilianContraband
  parent: BaseRestrictedContraband
  abstract: true
  components:
  - type: Contraband
    allowedDepartments: [ Civilian ]

- type: entity
  id: BaseCargoContraband
  parent: BaseRestrictedContraband
  abstract: true
  components:
  - type: Contraband
    allowedDepartments: [ Cargo ]

# multiple departments restricted contraband
- type: entity
  id: BaseCentcommCommandContraband
  parent: BaseRestrictedContraband
  abstract: true
  components:
  - type: Contraband
    allowedDepartments: [ CentralCommand, Command ]

- type: entity
  id: BaseSecurityCommandContraband
  parent: BaseRestrictedContraband
  abstract: true
  components:
  - type: Contraband
    allowedDepartments: [ Security, Command ]

- type: entity
  id: BaseSecurityScienceCommandContraband
  parent: BaseRestrictedContraband
  abstract: true
  components:
  - type: Contraband
    allowedDepartments: [ Security, Science, Command ]

- type: entity
  id: BaseSecurityEngineeringContraband
  parent: BaseRestrictedContraband
  abstract: true
  components:
  - type: Contraband
    allowedDepartments: [ Security, Engineering ]

- type: entity
  id: BaseSiliconScienceContraband
  parent: BaseRestrictedContraband
  abstract: true
  components:
  - type: Contraband
    allowedDepartments: [ Science, Silicon ]
>>>>>>> a7e29f28

# - type: entity
#   id: BaseScienceContraband
#   parent: BaseRestrictedContraband
#   abstract: true
#   components:
#   - type: Contraband
#     allowedDepartments: [ Science ]

<<<<<<< HEAD
# - type: entity
#   id: BaseSecurityCargoContraband
#   parent: BaseRestrictedContraband
#   abstract: true
#   components:
#   - type: Contraband
#     allowedDepartments: [ Security, Cargo ]
=======
- type: entity
  id: BaseMedicalScienceContraband
  parent: BaseRestrictedContraband
  abstract: true
  components:
  - type: Contraband
    allowedDepartments: [ Medical, Science ]
>>>>>>> a7e29f28

# - type: entity
#   id: BaseCargoContraband
#   parent: BaseRestrictedContraband
#   abstract: true
#   components:
#   - type: Contraband
#     allowedDepartments: [ Cargo ]

# # for ~objective items
# - type: entity
#   id: BaseGrandTheftContraband
#   abstract: true
#   components:
#   - type: Contraband
#     severity: GrandTheft
#     allowedDepartments: [ Command ]<|MERGE_RESOLUTION|>--- conflicted
+++ resolved
@@ -29,16 +29,15 @@
 #     severity: Major
 #     allowedDepartments: null
 
-<<<<<<< HEAD
-# # minor contraband by default restricted to security only
+# # one department restricted contraband
 # - type: entity
-#   id: BaseRestrictedContraband
+#   id: BaseCentcommContraband
+#   parent: BaseRestrictedContraband
 #   abstract: true
 #   components:
 #   - type: Contraband
-#     severity: Restricted
+#     allowedDepartments: [ CentralCommand ]
 
-# # departmentally restricted contraband -- this covers every configuration currently listed in space law
 # - type: entity
 #   id: BaseCommandContraband
 #   parent: BaseRestrictedContraband
@@ -46,6 +45,71 @@
 #   components:
 #   - type: Contraband
 #     allowedDepartments: [ Command ]
+
+# - type: entity
+#   id: BaseSecurityContraband
+#   parent: BaseRestrictedContraband
+#   abstract: true
+#   components:
+#   - type: Contraband
+#     allowedDepartments: [ Security ]
+
+# - type: entity
+#   id: BaseEngineeringContraband
+#   parent: BaseRestrictedContraband
+#   abstract: true
+#   components:
+#   - type: Contraband
+#     allowedDepartments: [ Engineering ]
+
+# - type: entity
+#   id: BaseScienceContraband
+#   parent: BaseRestrictedContraband
+#   abstract: true
+#   components:
+#   - type: Contraband
+#     allowedDepartments: [ Science ]
+
+# - type: entity
+#   id: BaseMedicalContraband
+#   parent: BaseRestrictedContraband
+#   abstract: true
+#   components:
+#   - type: Contraband
+#     allowedDepartments: [ Medical ]
+
+# - type: entity
+#   id: BaseCivilianContraband
+#   parent: BaseRestrictedContraband
+#   abstract: true
+#   components:
+#   - type: Contraband
+#     allowedDepartments: [ Civilian ]
+
+# - type: entity
+#   id: BaseCargoContraband
+#   parent: BaseRestrictedContraband
+#   abstract: true
+#   components:
+#   - type: Contraband
+#     allowedDepartments: [ Cargo ]
+
+# # multiple departments restricted contraband
+# - type: entity
+#   id: BaseCentcommCommandContraband
+#   parent: BaseRestrictedContraband
+#   abstract: true
+#   components:
+#   - type: Contraband
+#     allowedDepartments: [ CentralCommand, Command ]
+
+# - type: entity
+#   id: BaseSecurityCommandContraband
+#   parent: BaseRestrictedContraband
+#   abstract: true
+#   components:
+#   - type: Contraband
+#     allowedDepartments: [ Security, Command ]
 
 # - type: entity
 #   id: BaseSecurityCommandContraband
@@ -64,127 +128,12 @@
 #     allowedDepartments: [ Security, Science, Command ]
 
 # - type: entity
-#   id: BaseSecurityEngineeringContraband
+#   id: BaseSiliconScienceContraband
 #   parent: BaseRestrictedContraband
 #   abstract: true
 #   components:
 #   - type: Contraband
-#     allowedDepartments: [ Security, Engineering ]
-
-# - type: entity
-#   id: BaseEngineeringContraband
-#   parent: BaseRestrictedContraband
-#   abstract: true
-#   components:
-#   - type: Contraband
-#     allowedDepartments: [ Engineering ]
-=======
-# one department restricted contraband
-- type: entity
-  id: BaseCentcommContraband
-  parent: BaseRestrictedContraband
-  abstract: true
-  components:
-  - type: Contraband
-    allowedDepartments: [ CentralCommand ]
-
-- type: entity
-  id: BaseCommandContraband
-  parent: BaseRestrictedContraband
-  abstract: true
-  components:
-  - type: Contraband
-    allowedDepartments: [ Command ]
-
-- type: entity
-  id: BaseSecurityContraband
-  parent: BaseRestrictedContraband
-  abstract: true
-  components:
-  - type: Contraband
-    allowedDepartments: [ Security ]
-
-- type: entity
-  id: BaseEngineeringContraband
-  parent: BaseRestrictedContraband
-  abstract: true
-  components:
-  - type: Contraband
-    allowedDepartments: [ Engineering ]
-
-- type: entity
-  id: BaseScienceContraband
-  parent: BaseRestrictedContraband
-  abstract: true
-  components:
-  - type: Contraband
-    allowedDepartments: [ Science ]
-
-- type: entity
-  id: BaseMedicalContraband
-  parent: BaseRestrictedContraband
-  abstract: true
-  components:
-  - type: Contraband
-    allowedDepartments: [ Medical ]
-
-- type: entity
-  id: BaseCivilianContraband
-  parent: BaseRestrictedContraband
-  abstract: true
-  components:
-  - type: Contraband
-    allowedDepartments: [ Civilian ]
-
-- type: entity
-  id: BaseCargoContraband
-  parent: BaseRestrictedContraband
-  abstract: true
-  components:
-  - type: Contraband
-    allowedDepartments: [ Cargo ]
-
-# multiple departments restricted contraband
-- type: entity
-  id: BaseCentcommCommandContraband
-  parent: BaseRestrictedContraband
-  abstract: true
-  components:
-  - type: Contraband
-    allowedDepartments: [ CentralCommand, Command ]
-
-- type: entity
-  id: BaseSecurityCommandContraband
-  parent: BaseRestrictedContraband
-  abstract: true
-  components:
-  - type: Contraband
-    allowedDepartments: [ Security, Command ]
-
-- type: entity
-  id: BaseSecurityScienceCommandContraband
-  parent: BaseRestrictedContraband
-  abstract: true
-  components:
-  - type: Contraband
-    allowedDepartments: [ Security, Science, Command ]
-
-- type: entity
-  id: BaseSecurityEngineeringContraband
-  parent: BaseRestrictedContraband
-  abstract: true
-  components:
-  - type: Contraband
-    allowedDepartments: [ Security, Engineering ]
-
-- type: entity
-  id: BaseSiliconScienceContraband
-  parent: BaseRestrictedContraband
-  abstract: true
-  components:
-  - type: Contraband
-    allowedDepartments: [ Science, Silicon ]
->>>>>>> a7e29f28
+#     allowedDepartments: [ Science, Silicon ]
 
 # - type: entity
 #   id: BaseScienceContraband
@@ -194,23 +143,13 @@
 #   - type: Contraband
 #     allowedDepartments: [ Science ]
 
-<<<<<<< HEAD
 # - type: entity
-#   id: BaseSecurityCargoContraband
+#   id: BaseMedicalScienceContraband
 #   parent: BaseRestrictedContraband
 #   abstract: true
 #   components:
 #   - type: Contraband
-#     allowedDepartments: [ Security, Cargo ]
-=======
-- type: entity
-  id: BaseMedicalScienceContraband
-  parent: BaseRestrictedContraband
-  abstract: true
-  components:
-  - type: Contraband
-    allowedDepartments: [ Medical, Science ]
->>>>>>> a7e29f28
+#     allowedDepartments: [ Medical, Science ]
 
 # - type: entity
 #   id: BaseCargoContraband

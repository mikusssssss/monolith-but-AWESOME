--- conflicted
+++ resolved
@@ -4,17 +4,14 @@
   name: spesos
   description: You gotta have money.
   components:
-<<<<<<< HEAD
-  - type: Currency
-    price:
-      Speso: 1
-=======
   - type: Cash
   - type: Item
     shape:
     - 0,0,1,0
     storedOffset: 0,-2
->>>>>>> 76823cc5
+  - type: Currency
+    price:
+      Speso: 1
   - type: Material
   - type: PhysicalComposition
     materialComposition:

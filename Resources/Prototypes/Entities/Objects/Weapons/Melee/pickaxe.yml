--- conflicted
+++ resolved
@@ -54,12 +54,6 @@
       groups:
         Brute: 10
       types:
-<<<<<<< HEAD
-        Blunt: 5
-        Piercing: 5
         Structural: 10
   - type: StaticPrice
-    price: 95.5
-=======
-        Structural: 10
->>>>>>> 535b013f
+    price: 95.5
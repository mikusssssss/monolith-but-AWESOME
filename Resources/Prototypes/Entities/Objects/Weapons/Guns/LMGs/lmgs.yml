--- conflicted
+++ resolved
@@ -65,13 +65,8 @@
 - type: entity
   name: L6 SAW
   id: WeaponLightMachineGunL6
-<<<<<<< HEAD
-  parent: BaseWeaponLightMachineGun
+  parent: [BaseWeaponLightMachineGun, BaseSyndicateContraband]
   description: A rather traditionally made LMG with a pleasantly lacquered wooden pistol grip. Uses .30 rifle ammo. An illegal firearm often used by Syndicate agents.
-=======
-  parent: [BaseWeaponLightMachineGun, BaseSyndicateContraband]
-  description: A rather traditionally made LMG with a pleasantly lacquered wooden pistol grip. Uses .30 rifle ammo.
->>>>>>> 9a68cf0b
   components:
   - type: Sprite
     sprite: Objects/Weapons/Guns/LMGs/l6.rsi

- type: entity
  name: BaseWeaponRevolver
  parent: BaseItem
  id: BaseWeaponRevolver
  description: A rooty tooty point and shooty.
  abstract: true
  components:
  - type: Sprite
    state: icon
  - type: Item
    size: Small
    shape:
    - 0,0,1,0
    - 0,1,0,1
  - type: Tag
    tags:
    - Sidearm
  - type: Clothing
    sprite: Objects/Weapons/Guns/Revolvers/deckard.rsi
    quickEquip: false
    slots:
    - suitStorage
    - Belt
  - type: AmmoCounter
  - type: Gun
    selectedMode: SemiAuto
    fireRate: 1.5
    availableModes:
    - SemiAuto
    soundGunshot:
      path: /Audio/Weapons/Guns/Gunshots/revolver.ogg
  - type: UseDelay
    delay: 0.66
  - type: ContainerContainer
    containers:
      revolver-ammo: !type:Container
  - type: RevolverAmmoProvider
    whitelist:
      tags:
        - CartridgeMagnum
        - SpeedLoaderMagnum
    mayTransfer: true # Frontier
    proto: CartridgeMagnum
    capacity: 6
    chambers: [ True, True, True, True, True, True ]
    ammoSlots: [ null, null, null, null, null, null ]
    soundEject:
      path: /Audio/Weapons/Guns/MagOut/revolver_magout.ogg
    soundInsert:
      path: /Audio/Weapons/Guns/MagIn/revolver_magin.ogg
  - type: StaticPrice
    price: 50

- type: entity
  name: Deckard
  parent: [BaseWeaponRevolver, BaseSecurityCommandContraband]
  id: WeaponRevolverDeckard
  description: A rare, civilian grade custom-built revolver. Use when there is no time for Voight-Kampff test. Uses .45 magnum ammo.
  components:
  - type: Sprite
    sprite: Objects/Weapons/Guns/Revolvers/deckard.rsi
    layers:
    - state: base
      map: ["enum.GunVisualLayers.Base"]
    - state: mag-unshaded-3
      map: ["enum.GunVisualLayers.MagUnshaded"]
      shader: unshaded
  - type: Gun
    fireRate: 2
  - type: RevolverAmmoProvider
    capacity: 5
    chambers: [ True, True, True, True, True ]
    ammoSlots: [ null, null, null, null, null ]
  - type: MagazineVisuals
    magState: mag
    steps: 4
    zeroVisible: true
  - type: Appearance
  - type: StaticPrice
    price: 150

- type: entity
  name: Inspector
  parent: [BaseWeaponRevolver, BaseRestrictedContraband]
  id: WeaponRevolverInspector
  description: A detective's best friend. Uses .45 magnum ammo. On the handle is a label that says 'for authorized use only.'
  components:
  - type: Sprite
    sprite: Objects/Weapons/Guns/Revolvers/inspector.rsi
  - type: Clothing
    sprite: Objects/Weapons/Guns/Revolvers/inspector.rsi
  - type: RevolverAmmoProvider
    capacity: 6
    chambers: [ True, True, True, True, True, True ]
    ammoSlots: [ null, null, null, null, null, null ]

- type: entity
  name: Mateba
  parent: [BaseWeaponRevolver, BaseMajorContraband]
  id: WeaponRevolverMateba
  description: The iconic sidearm of the dreaded death squads. Uses .45 magnum ammo. On the handle is a label that says 'for authorized use only.'
  components:
  - type: Sprite
    sprite: Objects/Weapons/Guns/Revolvers/mateba.rsi
  - type: Clothing
    sprite: Objects/Weapons/Guns/Revolvers/mateba.rsi
  - type: Gun
    fireRate: 3
    soundGunshot:
      path: /Audio/Weapons/Guns/Gunshots/mateba.ogg

- type: entity
  name: Python
  parent: [BaseWeaponRevolver, BaseSyndicateContraband]
  id: WeaponRevolverPython
  description: An illegal revolver favoured by Syndicate agents. Uses .45 magnum ammo.
  components:
  - type: Sprite
    sprite: Objects/Weapons/Guns/Revolvers/python.rsi
  - type: Clothing
    sprite: Objects/Weapons/Guns/Revolvers/python.rsi
  - type: Gun
    selectedMode: SemiAuto
    fireRate: 2
    availableModes:
    - SemiAuto
    soundGunshot:
      path: /Audio/Weapons/Guns/Gunshots/revolver.ogg
      params:
        volume: 2.25
  - type: StaticPrice
    price: 1

- type: entity
  parent: WeaponRevolverPython
  id: WeaponRevolverPythonAP # For the uplink.
  suffix: armor-piercing
<<<<<<< HEAD
  description: An illegal revolver favoured by Syndicate agents. Uses .45 magnum ammo.
=======
>>>>>>> 9a68cf0b
  components:
  - type: RevolverAmmoProvider
    whitelist:
      tags:
        - CartridgeMagnum
        - SpeedLoaderMagnum
    proto: CartridgeMagnumAP
  - type: Contraband #frontier


- type: entity
  name: pirate revolver
  parent: [BaseWeaponRevolver, BaseMinorContraband]
  id: WeaponRevolverPirate
  description: An odd, illegal, old-looking revolver, favoured by pirate crews. Uses .45 magnum ammo.
  components:
  - type: Sprite
    sprite: Objects/Weapons/Guns/Revolvers/pirate_revolver.rsi
  - type: Clothing
    sprite: Objects/Weapons/Guns/Revolvers/pirate_revolver.rsi
  - type: Gun
    fireRate: 1
  - type: ContainerContainer
    containers:
      revolver-ammo: !type:Container
  - type: RevolverAmmoProvider
    capacity: 5
    chambers: [ True, True, True, True, True ]
    ammoSlots: [ null, null, null, null, null ]<|MERGE_RESOLUTION|>--- conflicted
+++ resolved
@@ -113,7 +113,7 @@
   name: Python
   parent: [BaseWeaponRevolver, BaseSyndicateContraband]
   id: WeaponRevolverPython
-  description: An illegal revolver favoured by Syndicate agents. Uses .45 magnum ammo.
+  description: An illegal revolver favoured by Syndicate agents. Uses .45 magnum ammo. # Frontier
   components:
   - type: Sprite
     sprite: Objects/Weapons/Guns/Revolvers/python.rsi
@@ -135,10 +135,6 @@
   parent: WeaponRevolverPython
   id: WeaponRevolverPythonAP # For the uplink.
   suffix: armor-piercing
-<<<<<<< HEAD
-  description: An illegal revolver favoured by Syndicate agents. Uses .45 magnum ammo.
-=======
->>>>>>> 9a68cf0b
   components:
   - type: RevolverAmmoProvider
     whitelist:
@@ -153,7 +149,7 @@
   name: pirate revolver
   parent: [BaseWeaponRevolver, BaseMinorContraband]
   id: WeaponRevolverPirate
-  description: An odd, illegal, old-looking revolver, favoured by pirate crews. Uses .45 magnum ammo.
+  description: An odd, illegal, old-looking revolver, favoured by pirate crews. Uses .45 magnum ammo. # Frontier
   components:
   - type: Sprite
     sprite: Objects/Weapons/Guns/Revolvers/pirate_revolver.rsi

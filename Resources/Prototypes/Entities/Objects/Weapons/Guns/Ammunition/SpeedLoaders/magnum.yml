--- conflicted
+++ resolved
@@ -1,11 +1,7 @@
 - type: entity
   id: BaseSpeedLoaderMagnum
   name: "speed loader (.45 magnum)"
-<<<<<<< HEAD
-  parent: [ BaseItem, BaseC1Contraband ] # Frontier: BaseRestrictedContraband<BaseC1Contraband
-=======
-  parent: [ BaseItem, BaseSecurityContraband ]
->>>>>>> 4dfd3e57
+  parent: [ BaseItem, BaseC1Contraband ] # Frontier: BaseSecurityContraband<BaseC1Contraband
   abstract: true
   components:
   - type: Tag
@@ -55,16 +51,11 @@
     layers:
       - state: base
         map: [ "enum.GunVisualLayers.Base" ]
-<<<<<<< HEAD
-      - state: base-6 # Frontier
-        map: [ "enum.GunVisualLayers.Mag" ] # Frontier
-=======
       # TODO: This is actually a issue with all the speed loaders:
       #       You can mix different ammo types, but it will always
       #       use the one it was printed for.
       - state: base-6
         map: [ "enum.GunVisualLayers.Mag" ]
->>>>>>> 4dfd3e57
 
 - type: entity
   id: SpeedLoaderMagnumIncendiary

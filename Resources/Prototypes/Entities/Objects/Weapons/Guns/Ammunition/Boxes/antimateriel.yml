--- conflicted
+++ resolved
@@ -27,32 +27,6 @@
 # Boxes
 - type: entity
   parent: BaseMagazineBoxAntiMateriel
-<<<<<<< HEAD
-  id: MagazineBoxAntiMaterielBig
-  name: ammunition box (.60 anti-materiel)
-  components:
-  - type: BallisticAmmoProvider
-    capacity: 30
-    proto: CartridgeAntiMateriel
-  - type: Icon # Frontier
-    sprite: _NF/Objects/Weapons/Guns/Ammunition/Boxes/anti_materiel.rsi # Frontier
-    state: bigdisplay # Frontier
-  - type: Sprite
-    layers:
-    - state: base-b
-      map: ["enum.GunVisualLayers.Base"]
-    - state: magb-1
-      map: ["enum.GunVisualLayers.Mag"]
-  - type: MagazineVisuals
-    magState: magb
-    steps: 4
-    zeroVisible: false
-  - type: Appearance
-
-- type: entity
-  parent: BaseMagazineBoxAntiMateriel
-=======
->>>>>>> 7f8f1bfb
   id: MagazineBoxAntiMateriel
   name: ammunition box (.60 anti-materiel)
   components:

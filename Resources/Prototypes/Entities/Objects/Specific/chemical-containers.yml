- type: entity
  name: jug
  parent: BaseItem
  id: Jug
  description: Used to contain a very large amount of chemicals or solutions. Chugging is extremely ill-advised.
  components:
    - type: SolutionContainerManager
      solutions:
        beaker:
          maxVol: 200
          canMix: true
    - type: Sprite
      sprite: Objects/Specific/Chemistry/jug.rsi
      layers:
        - state: jug
        - state: jug1
          map: [ "enum.SolutionContainerLayers.Fill" ]
          visible: false
    - type: Item
      size: Normal
      sprite: Objects/Specific/Chemistry/jug.rsi
    - type: RefillableSolution
      solution: beaker
    - type: DrainableSolution
      solution: beaker
    - type: ExaminableSolution
      solution: beaker
    - type: DrawableSolution
      solution: beaker
    - type: InjectableSolution
      solution: beaker
    - type: SolutionTransfer
      canChangeTransferAmount: true
    - type: UserInterface
      interfaces:
        - key: enum.TransferAmountUiKey.Key
          type: TransferAmountBoundUserInterface
    - type: Drink
      solution: beaker
    - type: Spillable
      solution: beaker
    - type: Appearance
    - type: SolutionContainerVisuals
      maxFillLevels: 6
      fillBaseName: jug
    - type: StaticPrice
      price: 10
    - type: Label
      originalName: jug

- type: entity
  parent: Jug
  name: jug (carbon)
  id: JugCarbon
  noSpawn: true
  components:
    - type: Label
      currentLabel: carbon
    - type: SolutionContainerManager
      solutions:
        beaker:
          reagents:
            - ReagentId: Carbon
              Quantity: 200

- type: entity
  parent: Jug
  name: jug (iodine)
  id: JugIodine
  noSpawn: true
  components:
    - type: Label
      currentLabel: iodine
    - type: SolutionContainerManager
      solutions:
        beaker:
          reagents:
            - ReagentId: Iodine
              Quantity: 200

- type: entity
  parent: Jug
  name: jug (fluorine)
  id: JugFluorine
  noSpawn: true
  components:
    - type: Label
      currentLabel: fluorine
    - type: SolutionContainerManager
      solutions:
        beaker:
          reagents:
            - ReagentId: Fluorine
              Quantity: 200

- type: entity
  parent: Jug
  name: jug (chlorine)
  id: JugChlorine
  noSpawn: true
  components:
    - type: Label
      currentLabel: chlorine
    - type: SolutionContainerManager
      solutions:
        beaker:
          reagents:
            - ReagentId: Chlorine
              Quantity: 200

- type: entity
  parent: Jug
  name: jug (aluminium)
  id: JugAluminium
  noSpawn: true
  components:
    - type: Label
      currentLabel: aluminium
    - type: SolutionContainerManager
      solutions:
        beaker:
          reagents:
            - ReagentId: Aluminium
              Quantity: 200

- type: entity
  parent: Jug
  name: jug (phosphorus)
  id: JugPhosphorus
  noSpawn: true
  components:
    - type: Label
      currentLabel: phosphorus
    - type: SolutionContainerManager
      solutions:
        beaker:
          reagents:
            - ReagentId: Phosphorus
              Quantity: 200

- type: entity
  parent: Jug
  name: jug (sulfur)
  id: JugSulfur
  noSpawn: true
  components:
    - type: Label
      currentLabel: sulfur
    - type: SolutionContainerManager
      solutions:
        beaker:
          reagents:
            - ReagentId: Sulfur
              Quantity: 200

- type: entity
  parent: Jug
  name: jug (silicon)
  id: JugSilicon
  noSpawn: true
  components:
    - type: Label
      currentLabel: silicon
    - type: SolutionContainerManager
      solutions:
        beaker:
          reagents:
            - ReagentId: Silicon
              Quantity: 200

- type: entity
  parent: Jug
  name: jug (hydrogen)
  id: JugHydrogen
  noSpawn: true
  components:
    - type: Label
      currentLabel: hydrogen
    - type: SolutionContainerManager
      solutions:
        beaker:
          reagents:
            - ReagentId: Hydrogen
              Quantity: 200

- type: entity
  parent: Jug
  name: jug (lithium)
  id: JugLithium
  noSpawn: true
  components:
    - type: Label
      currentLabel: lithium
    - type: SolutionContainerManager
      solutions:
        beaker:
          reagents:
            - ReagentId: Lithium
              Quantity: 200

- type: entity
  parent: Jug
  name: jug (sodium)
  id: JugSodium
  noSpawn: true
  components:
    - type: Label
      currentLabel: sodium
    - type: SolutionContainerManager
      solutions:
        beaker:
          reagents:
            - ReagentId: Sodium
              Quantity: 200

- type: entity
  parent: Jug
  name: jug (potassium)
  id: JugPotassium
  noSpawn: true
  components:
    - type: Label
      currentLabel: potassium
    - type: SolutionContainerManager
      solutions:
        beaker:
          reagents:
            - ReagentId: Potassium
              Quantity: 200

- type: entity
  parent: Jug
  name: jug (radium)
  id: JugRadium
  noSpawn: true
  components:
    - type: Label
      currentLabel: radium
    - type: SolutionContainerManager
      solutions:
        beaker:
          reagents:
            - ReagentId: Radium
              Quantity: 200

- type: entity
  parent: Jug
  name: jug (iron)
  id: JugIron
  noSpawn: true
  components:
    - type: Label
      currentLabel: iron
    - type: SolutionContainerManager
      solutions:
        beaker:
          reagents:
            - ReagentId: Iron
              Quantity: 200

- type: entity
  parent: Jug
  name: jug (copper)
  id: JugCopper
  noSpawn: true
  components:
    - type: Label
      currentLabel: copper
    - type: SolutionContainerManager
      solutions:
        beaker:
          reagents:
            - ReagentId: Copper
              Quantity: 200

- type: entity
  parent: Jug
  name: jug (gold)
  id: JugGold
  noSpawn: true
  components:
    - type: Label
      currentLabel: gold
    - type: SolutionContainerManager
      solutions:
        beaker:
          reagents:
            - ReagentId: Gold
              Quantity: 200

- type: entity
  parent: Jug
  name: jug (mercury)
  id: JugMercury
  noSpawn: true
  components:
    - type: Label
      currentLabel: mercury
    - type: SolutionContainerManager
      solutions:
        beaker:
          reagents:
            - ReagentId: Mercury
              Quantity: 200

- type: entity
  parent: Jug
  name: jug (silver)
  id: JugSilver
  noSpawn: true
  components:
    - type: Label
      currentLabel: silver
    - type: SolutionContainerManager
      solutions:
        beaker:
          reagents:
            - ReagentId: Silver
              Quantity: 200

- type: entity
  parent: Jug
  name: jug (ethanol)
  id: JugEthanol
  noSpawn: true
  components:
    - type: Label
      currentLabel: ethanol
    - type: SolutionContainerManager
      solutions:
        beaker:
          reagents:
            - ReagentId: Ethanol
              Quantity: 200

- type: entity
  parent: Jug
  name: jug (sugar)
  id: JugSugar
  noSpawn: true
  components:
    - type: Label
      currentLabel: sugar
    - type: SolutionContainerManager
      solutions:
        beaker:
          reagents:
            - ReagentId: Sugar
              Quantity: 200

- type: entity
  parent: Jug
  name: jug (nitrogen)
  id: JugNitrogen
  noSpawn: true
  components:
    - type: Label
      currentLabel: nitrogen
    - type: SolutionContainerManager
      solutions:
        beaker:
          reagents:
            - ReagentId: Nitrogen
              Quantity: 200

- type: entity
  parent: Jug
  name: jug (oxygen)
  id: JugOxygen
  noSpawn: true
  components:
    - type: Label
      currentLabel: oxygen
    - type: SolutionContainerManager
      solutions:
        beaker:
          reagents:
            - ReagentId: Oxygen
              Quantity: 200

- type: entity
  parent: Jug
  name: jug (Plant-B-Gone)
  id: JugPlantBGone
  noSpawn: true
  components:
    - type: Label
      currentLabel: Plant-B-Gone
    - type: SolutionContainerManager
      solutions:
        beaker:
          reagents:
            - ReagentId: PlantBGone
              Quantity: 200

- type: entity
  parent: Jug
  name: jug (welding fuel)
  id: JugWeldingFuel
<<<<<<< HEAD
  noSpawn: true
=======
#  noSpawn: true # Frontier
>>>>>>> 0f150bf0
  components:
    - type: Label
      currentLabel: welding fuel
    - type: SolutionContainerManager
      solutions:
        beaker:
          reagents:
            - ReagentId: WeldingFuel
              Quantity: 200<|MERGE_RESOLUTION|>--- conflicted
+++ resolved
@@ -397,11 +397,7 @@
   parent: Jug
   name: jug (welding fuel)
   id: JugWeldingFuel
-<<<<<<< HEAD
-  noSpawn: true
-=======
 #  noSpawn: true # Frontier
->>>>>>> 0f150bf0
   components:
     - type: Label
       currentLabel: welding fuel

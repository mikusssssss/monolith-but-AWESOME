--- conflicted
+++ resolved
@@ -89,19 +89,11 @@
   components:
   - type: Sprite
     sprite: Objects/Specific/Research/anomalylocatorwide.rsi
-<<<<<<< HEAD
-  - type: ProximityBeeper
-    maximumDistance: 2000
+  - type: Beeper
     minBeepInterval: 0.15
-    maxBeepInterval: 1.00
-
-=======
-  - type: Beeper
-    minBeepInterval: 0.5
-    maxBeepInterval: 0.5
+    maxBeepInterval: 2.0
   - type: ProximityDetector
     range: 40
->>>>>>> dfbf47c3
 - type: entity
   id: AnomalyLocatorWide
   parent: [ AnomalyLocatorWideUnpowered, PowerCellSlotSmallItem ]

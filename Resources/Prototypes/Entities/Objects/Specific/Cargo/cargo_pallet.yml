- type: entity
  id: CargoPallet
  name: cargo pallet
<<<<<<< HEAD
  description: Designates valid items to sell to CentCom when a shuttle is recalled.
  parent: [BaseStructureDisableToolUse, BaseStructureIndestructible, BaseStructure] # Frontier - BaseStructureDisabledToolsUse,BaseStructureIndestructible
=======
  description: Common fixture of logistics and cargo. Subtle reminder where crates go during transport to avoid bruised shins.
  parent: BaseStructure
>>>>>>> 13dbb95d
  components:
  - type: InteractionOutline
  - type: Anchorable
    flags:
    - Anchorable
  - type: CollideOnAnchor
  - type: Physics
    canCollide: false
  - type: Fixtures
    fixtures:
      fix1:
        shape:
          !type:PhysShapeAabb
          bounds: "-0.45,-0.45,0.45,0.45"
        density: 15
        mask:
          - MachineMask
  - type: CargoPallet
    palletType: All
  - type: StaticPrice
    price: 100
  - type: Sprite
    drawdepth: FloorTiles
    layers:
    - sprite: Structures/catwalk.rsi
      state: catwalk_preview
  # Frontier comment outs down here
  # - type: Damageable
    # damageContainer: Inorganic
    # damageModifierSet: Metallic
  # - type: Destructible
    # thresholds:
      # - trigger:
          # !type:DamageTrigger
          # damage: 500
        # behaviors:
          # - !type:DoActsBehavior
            # acts: [ "Destruction" ]
      # - trigger:
          # !type:DamageTrigger
          # damage: 200
        # behaviors:
          # - !type:SpawnEntitiesBehavior
            # spawn:
              # PartRodMetal: # takes two to construct, so drop less than that
                # min: 0
                # max: 1
          # - !type:DoActsBehavior
            # acts: [ "Destruction" ]
  - type: GuideHelp
    guides:
    - Cargo

- type: entity
  id: CargoPalletSell
  name: cargo selling pallet
  description: Designates valid items to sell.
  parent: CargoPallet
  components:
  - type: CargoPallet
    palletType: sell
  - type: Sprite
    drawdepth: FloorTiles
    sprite: Structures/cargo_pallets.rsi
  - type: Icon
    sprite: Structures/cargo_pallets.rsi
    state: cargo_pallet_sell
  - type: IconSmooth
    key: cargo_pallet_sell
    base: cargo_pallet_sell_

- type: entity
  id: CargoPalletBuy
  name: cargo buying pallet
  description: Designates where orders will appear when purchased.
  parent: CargoPallet
  components:
  - type: CargoPallet
    palletType: buy
  - type: Sprite
    drawdepth: FloorTiles
    sprite: Structures/cargo_pallets.rsi
  - type: Icon
    sprite: Structures/cargo_pallets.rsi
    state: cargo_pallet_buy
  - type: IconSmooth
    key: cargo_pallet_buy
    base: cargo_pallet_buy_<|MERGE_RESOLUTION|>--- conflicted
+++ resolved
@@ -1,13 +1,8 @@
 - type: entity
   id: CargoPallet
   name: cargo pallet
-<<<<<<< HEAD
-  description: Designates valid items to sell to CentCom when a shuttle is recalled.
+  description: Designates valid items to sell to CentCom.
   parent: [BaseStructureDisableToolUse, BaseStructureIndestructible, BaseStructure] # Frontier - BaseStructureDisabledToolsUse,BaseStructureIndestructible
-=======
-  description: Common fixture of logistics and cargo. Subtle reminder where crates go during transport to avoid bruised shins.
-  parent: BaseStructure
->>>>>>> 13dbb95d
   components:
   - type: InteractionOutline
   - type: Anchorable

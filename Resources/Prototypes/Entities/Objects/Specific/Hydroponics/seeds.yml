- type: entity
  parent: BaseItem
  id: SeedBase
  abstract: true
  components:
    - type: SolutionContainerManager
    - type: Sprite
      sprite: Objects/Specific/Hydroponics/seeds.rsi
      state: seed
    - type: Item
      size: Tiny
    - type: StaticPrice
      price: 20

- type: entity
  parent: SeedBase
  name: packet of wheat seeds
  id: WheatSeeds
  components:
    - type: Seed
      seedId: wheat
    - type: Sprite
      sprite: Objects/Specific/Hydroponics/wheat.rsi

- type: entity
  parent: SeedBase
  name: packet of oat seeds
  id: OatSeeds
  components:
    - type: Seed
      seedId: oat
    - type: Sprite
      sprite: Objects/Specific/Hydroponics/oat.rsi

- type: entity
  parent: SeedBase
  name: packet of banana seeds
  id: BananaSeeds
  components:
    - type: Seed
      seedId: banana
    - type: Sprite
      sprite: Objects/Specific/Hydroponics/banana.rsi

- type: entity
  parent: SeedBase
  name: packet of mimana seeds
  id: MimanaSeeds
  components:
    - type: Seed
      seedId: mimana
    - type: Sprite
      sprite: Objects/Specific/Hydroponics/mimana.rsi

- type: entity
  parent: SeedBase
  name: packet of carrot seeds
  id: CarrotSeeds
  components:
    - type: Seed
      seedId: carrots
    - type: Sprite
      sprite: Objects/Specific/Hydroponics/carrot.rsi

- type: entity
  parent: SeedBase
  name: packet of cabbage seeds
  id: CabbageSeeds
  components:
    - type: Seed
      seedId: cabbage
    - type: Sprite
      sprite: Objects/Specific/Hydroponics/cabbage.rsi

- type: entity
  parent: SeedBase
  name: packet of garlic seeds
  id: GarlicSeeds
  components:
    - type: Seed
      seedId: garlic
    - type: Sprite
      sprite: Objects/Specific/Hydroponics/garlic.rsi

- type: entity
  parent: SeedBase
  name: packet of lemon seeds
  id: LemonSeeds
  components:
    - type: Seed
      seedId: lemon
    - type: Sprite
      sprite: Objects/Specific/Hydroponics/lemon.rsi

- type: entity
  parent: SeedBase
  name: packet of lemoon seeds
  id: LemoonSeeds
  components:
    - type: Seed
      seedId: lemoon
    - type: Sprite
      sprite: Objects/Specific/Hydroponics/lemoon.rsi

- type: entity
  parent: SeedBase
  name: packet of lime seeds
  id: LimeSeeds
  components:
    - type: Seed
      seedId: lime
    - type: Sprite
      sprite: Objects/Specific/Hydroponics/lime.rsi

- type: entity
  parent: SeedBase
  name: packet of orange seeds
  id: OrangeSeeds
  components:
    - type: Seed
      seedId: orange
    - type: Sprite
      sprite: Objects/Specific/Hydroponics/orange.rsi

- type: entity
  parent: SeedBase
  name: packet of pineapple seeds
  id: PineappleSeeds
  components:
    - type: Seed
      seedId: pineapple
    - type: Sprite
      sprite: Objects/Specific/Hydroponics/pineapple.rsi

- type: entity
  parent: SeedBase
  name: packet of potato seeds
  id: PotatoSeeds
  components:
    - type: Seed
      seedId: potato
    - type: Sprite
      sprite: Objects/Specific/Hydroponics/potato.rsi

- type: entity
  parent: SeedBase
  name: packet of sugarcane seeds
  id: SugarcaneSeeds
  components:
    - type: Seed
      seedId: sugarcane
    - type: Sprite
      sprite: Objects/Specific/Hydroponics/sugarcane.rsi

- type: entity
  parent: SeedBase
  name: packet of tower cap spores
  id: TowercapSeeds
  components:
    - type: Seed
      seedId: towercap
    - type: Sprite
      sprite: Objects/Specific/Hydroponics/towercap.rsi

- type: entity
  parent: SeedBase
  name: packet of steel cap spores
  id: SteelcapSeeds
  components:
    - type: Seed
      seedId: steelcap
    - type: Sprite
      sprite: Objects/Specific/Hydroponics/steelcap.rsi

- type: entity
  parent: SeedBase
  name: packet of tomato seeds
  id: TomatoSeeds
  components:
    - type: Seed
      seedId: tomato
    - type: Sprite
      sprite: Objects/Specific/Hydroponics/tomato.rsi

- type: entity
  parent: SeedBase
  name: packet of blue tomato seeds
  id: BlueTomatoSeeds
  components:
    - type: Seed
      seedId: blueTomato
    - type: Sprite
      sprite: Objects/Specific/Hydroponics/blue_tomato.rsi

- type: entity
  parent: SeedBase
  name: packet of blood tomato seeds
  id: BloodTomatoSeeds
  components:
    - type: Seed
      seedId: bloodTomato
    - type: Sprite
      sprite: Objects/Specific/Hydroponics/blood_tomato.rsi

- type: entity
  parent: SeedBase
  name: packet of eggplant seeds
  id: EggplantSeeds
  components:
    - type: Seed
      seedId: eggplant
    - type: Sprite
      sprite: Objects/Specific/Hydroponics/eggplant.rsi

- type: entity
  parent: SeedBase
  name: packet of apple seeds
  id: AppleSeeds
  components:
    - type: Seed
      seedId: apple
    - type: Sprite
      sprite: Objects/Specific/Hydroponics/apple.rsi

- type: entity
  parent: SeedBase
  name: packet of corn seeds
  id: CornSeeds
  components:
    - type: Seed
      seedId: corn
    - type: Sprite
      sprite: Objects/Specific/Hydroponics/corn.rsi

- type: entity
  parent: SeedBase
  name: packet of chanterelle spores
  id: ChanterelleSeeds
  components:
    - type: Seed
      seedId: chanterelle
    - type: Sprite
      sprite: Objects/Specific/Hydroponics/chanterelle.rsi

- type: entity
  parent: SeedBase
  name: packet of egg-plant seeds
  id: EggySeeds
  components:
    - type: Seed
      seedId: eggy
    - type: Sprite
      sprite: Objects/Specific/Hydroponics/eggy.rsi

- type: entity
  parent: SeedBase
  name: packet of tobacco seeds
  description: "These seeds grow into tobacco plants."
  id: TobaccoSeeds
  components:
    - type: Seed
      seedId: tobacco
    - type: Sprite
      sprite: Objects/Specific/Hydroponics/tobacco.rsi

- type: entity
  parent: SeedBase
  name: packet of cannabis seeds
  description: "Taxable."
  id: CannabisSeeds
  components:
    - type: Seed
      seedId: cannabis
    - type: Sprite
      sprite: Objects/Specific/Hydroponics/cannabis.rsi

- type: entity
  parent: SeedBase
  name: packet of nettle seeds
  description: "Handle with gloves."
  id: NettleSeeds
  components:
    - type: Seed
      seedId: nettle
    - type: Sprite
      sprite: Objects/Specific/Hydroponics/nettle.rsi

- type: entity
  parent: SeedBase
  name: packet of death nettle seeds
  description: "Handle with very thick gloves."
  id: DeathNettleSeeds
  components:
    - type: Seed
      seedId: deathNettle
    - type: Sprite
      sprite: Objects/Specific/Hydroponics/death_nettle.rsi

- type: entity
  parent: SeedBase
  name: packet of chili seeds
  description: "Spicy."
  id: ChiliSeeds
  components:
    - type: Seed
      seedId: chili
    - type: Sprite
      sprite: Objects/Specific/Hydroponics/chili.rsi

- type: entity
  parent: SeedBase
  name: packet of chilly seeds
  description: "Frostburn."
  id: ChillySeeds
  components:
    - type: Seed
      seedId: chilly
    - type: Sprite
      sprite: Objects/Specific/Hydroponics/chilly.rsi

- type: entity
  parent: SeedBase
  name: packet of aloe seeds
  description: "Soothing."
  id: AloeSeeds
  components:
    - type: Seed
      seedId: aloe
    - type: Sprite
      sprite: Objects/Specific/Hydroponics/aloe.rsi

- type: entity
  parent: SeedBase
  name: packet of poppy seeds
  description: "Do not eat within 72 hours of a drug test."
  id: PoppySeeds
  components:
    - type: Seed
      seedId: poppy
    - type: Sprite
      sprite: Objects/Specific/Hydroponics/poppy.rsi

- type: entity
  parent: SeedBase
  name: packet of lingzhi spores
  description: "Also known as reishi."
  id: LingzhiSeeds
  components:
    - type: Seed
      seedId: lingzhi
    - type: Sprite
      sprite: Objects/Specific/Hydroponics/lingzhi.rsi

- type: entity
  parent: SeedBase
  name: packet of ambrosia vulgaris seeds
  description: "A medicinal plant for the common folk."
  id: AmbrosiaVulgarisSeeds
  components:
    - type: Seed
      seedId: ambrosiaVulgaris
    - type: Sprite
      sprite: Objects/Specific/Hydroponics/ambrosia_vulgaris.rsi

- type: entity
  parent: SeedBase
  name: packet of ambrosia deus seeds
  description: "A medicinal plant for the gods themselves."
  id: AmbrosiaDeusSeeds
  components:
    - type: Seed
      seedId: ambrosiaDeus
    - type: Sprite
      sprite: Objects/Specific/Hydroponics/ambrosia_deus.rsi

- type: entity
  parent: SeedBase
  name: packet of galaxythistle seeds
  description: "Brushes of starry nights."
  id: GalaxythistleSeeds
  components:
    - type: Seed
      seedId: galaxythistle
    - type: Sprite
      sprite: Objects/Specific/Hydroponics/galaxythistle.rsi

- type: entity
  parent: SeedBase
  name: packet of fly amanita spores
  description: "The iconic, extremely deadly mushroom to be used for purely ornamental purposes."
  id: FlyAmanitaSeeds
  components:
    - type: Seed
      seedId: flyAmanita
    - type: Sprite
      sprite: Objects/Specific/Hydroponics/fly_amanita.rsi

- type: entity
  parent: SeedBase
  name: packet of gatfruit seeds
  description: "These are no peashooters."
  id: GatfruitSeeds
  components:
    - type: Seed
      seedId: gatfruit
    - type: Sprite
      sprite: Objects/Specific/Hydroponics/gatfruit.rsi

- type: entity
  parent: SeedBase
  name: packet of onion seeds
  description: "Not a shallot."
  id: OnionSeeds
  components:
    - type: Seed
      seedId: onion
    - type: Sprite
      sprite: Objects/Specific/Hydroponics/onion.rsi

- type: entity
  parent: SeedBase
  name: packet of rice seeds
  id: RiceSeeds
  components:
    - type: Seed
      seedId: rice
    - type: Sprite
      sprite: Objects/Specific/Hydroponics/rice.rsi

- type: entity
  parent: SeedBase
  name: packet of soybean seeds
  id: SoybeanSeeds
  components:
    - type: Seed
      seedId: soybeans
    - type: Sprite
      sprite: Objects/Specific/Hydroponics/soybeans.rsi

- type: entity
  parent: SeedBase
  name: packet of koibean seeds
  id: KoibeanSeeds
  components:
    - type: Seed
      seedId: koibean
    - type: Sprite
      sprite: Objects/Specific/Hydroponics/koibean.rsi

- type: entity
  parent: SeedBase
  name: packet of red onion seeds
  description: "Purple despite the name."
  id: OnionRedSeeds
  components:
    - type: Seed
      seedId: onionred
    - type: Sprite
      sprite: Objects/Specific/Hydroponics/onion_red.rsi

- type: entity
  parent: SeedBase
  name: packet of watermelon seeds
  id: WatermelonSeeds
  components:
    - type: Seed
      seedId: watermelon
    - type: Sprite
      sprite: Objects/Specific/Hydroponics/watermelon.rsi

- type: entity
  parent: SeedBase
  name: packet of grape seeds
  id: GrapeSeeds
  components:
    - type: Seed
      seedId: grape
    - type: Sprite
      sprite: Objects/Specific/Hydroponics/grape.rsi

- type: entity
  parent: SeedBase
  name: packet of cocoa seeds
  id: CocoaSeeds
  components:
    - type: Seed
      seedId: cocoa
    - type: Sprite
      sprite: Objects/Specific/Hydroponics/cocoa.rsi

- type: entity
  parent: SeedBase
  name: packet of berry seeds
  id: BerrySeeds
  components:
    - type: Seed
      seedId: berries
    - type: Sprite
      sprite: Objects/Specific/Hydroponics/berries.rsi

- type: entity
  parent: SeedBase
  name: packet of bungo seeds
  description: "Don't eat the pits."
  id: BungoSeeds
  components:
    - type: Seed
      seedId: bungo
    - type: Sprite
      sprite: Objects/Specific/Hydroponics/bungo.rsi

- type: entity
  parent: SeedBase
<<<<<<< HEAD
=======
  id: PeaSeeds
  name: packet of pea pods
  description: "These humble plants were once a vital part in the study of genetics."
  components:
    - type: Seed
      seedId: pea
    - type: Sprite
      sprite: Objects/Specific/Hydroponics/pea.rsi

- type: entity
  parent: SeedBase
  name: packet of pumpkin seeds
  id: PumpkinSeeds
  components:
    - type: Seed
      seedId: pumpkin
    - type: Sprite
      sprite: Objects/Specific/Hydroponics/pumpkin.rsi

- type: entity
  parent: SeedBase
>>>>>>> dfbf47c3
  name: packet of cotton seeds
  id: CottonSeeds
  components:
    - type: Seed
      seedId: cotton
    - type: Sprite
      sprite: Objects/Specific/Hydroponics/cotton.rsi<|MERGE_RESOLUTION|>--- conflicted
+++ resolved
@@ -511,8 +511,6 @@
 
 - type: entity
   parent: SeedBase
-<<<<<<< HEAD
-=======
   id: PeaSeeds
   name: packet of pea pods
   description: "These humble plants were once a vital part in the study of genetics."
@@ -534,7 +532,6 @@
 
 - type: entity
   parent: SeedBase
->>>>>>> dfbf47c3
   name: packet of cotton seeds
   id: CottonSeeds
   components:

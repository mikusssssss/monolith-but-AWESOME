- type: entity
  name: handheld crew monitor
  suffix: DO NOT MAP
  parent:
  - BaseItem
  - PowerCellSlotSmallItem
  # CMO-only bud, don't add more.
  id: HandheldCrewMonitor
  description: A hand-held crew monitor displaying the status of suit sensors.
  components:
  - type: Sprite
    sprite: Objects/Specific/Medical/handheldcrewmonitor.rsi
    state: scanner
  - type: PowerCellDraw
    drawRate: 0
    useRate: 20
  - type: ActivatableUIRequiresPowerCell
  - type: ActivatableUI
    key: enum.CrewMonitoringUIKey.Key
    closeOnHandDeselect: false
  - type: UserInterface
    interfaces:
      - key: enum.CrewMonitoringUIKey.Key
        type: CrewMonitoringBoundUserInterface
  - type: CrewMonitoringConsole
  - type: DeviceNetwork
    deviceNetId: Wireless
    receiveFrequencyId: CrewMonitor
#  - type: WirelessNetworkConnection # Frontier
#    range: 500
#  - type: StationLimitedNetwork
  - type: StaticPrice
    price: 500
  - type: Tag
    tags:
    - HighRiskItem
  - type: StealTarget
    stealGroup: HandheldCrewMonitor

- type: entity
  id: HandheldCrewMonitorEmpty
  parent: HandheldCrewMonitor
  suffix: Empty
  components:
  - type: ItemSlots
    slots:
      cell_slot:
<<<<<<< HEAD
        name: power-cell-slot-component-slot-name-default

- type: entity
  id: SpyCrewMonitor
  name: Spy Monitor
  description: A spy device capable of connecting to crew monitoring servers.
  parent: HandheldCrewMonitor
  components:
  - type: Sprite
    sprite: Objects/Tools/spy_device.rsi
    state: icon
  - type: Item
    sprite: Objects/Tools/spy_device.rsi
  - type: PowerCellDraw
    useRate: 10
  - type: StaticPrice
    price: 750

- type: entity
  id: SpyCrewMonitorEmpty
  parent: SpyCrewMonitor
  suffix: Empty
  components:
  - type: ItemSlots
    slots:
      cell_slot:
        name: power-cell-slot-component-slot-name-default

- type: entity
  id: SyndiCrewMonitor
  name: Syndicate crew monitor
  description: The syndicated version of crew monitor, intercepts information from the server.
  parent: HandheldCrewMonitor
  components:
  - type: Sprite
    sprite: Objects/Specific/Medical/syndihandheldcrewmonitor.rsi
    state: syndiscanner
  - type: Item
    sprite: Objects/Specific/Medical/syndihandheldcrewmonitor.rsi
  - type: PowerCellDraw
    useRate: 40
  - type: Contraband #frontier

- type: entity
  id: SyndiCrewMonitorEmpty
  parent: SyndiCrewMonitor
  suffix: Empty
  components:
  - type: ItemSlots
    slots:
      cell_slot:
=======
>>>>>>> 76823cc5
        name: power-cell-slot-component-slot-name-default<|MERGE_RESOLUTION|>--- conflicted
+++ resolved
@@ -1,10 +1,10 @@
 - type: entity
   name: handheld crew monitor
-  suffix: DO NOT MAP
+#  suffix: DO NOT MAP
   parent:
   - BaseItem
   - PowerCellSlotSmallItem
-  # CMO-only bud, don't add more.
+  # CMO-only bud, don't add more. #on frontier who gaf
   id: HandheldCrewMonitor
   description: A hand-held crew monitor displaying the status of suit sensors.
   components:
@@ -45,58 +45,4 @@
   - type: ItemSlots
     slots:
       cell_slot:
-<<<<<<< HEAD
-        name: power-cell-slot-component-slot-name-default
-
-- type: entity
-  id: SpyCrewMonitor
-  name: Spy Monitor
-  description: A spy device capable of connecting to crew monitoring servers.
-  parent: HandheldCrewMonitor
-  components:
-  - type: Sprite
-    sprite: Objects/Tools/spy_device.rsi
-    state: icon
-  - type: Item
-    sprite: Objects/Tools/spy_device.rsi
-  - type: PowerCellDraw
-    useRate: 10
-  - type: StaticPrice
-    price: 750
-
-- type: entity
-  id: SpyCrewMonitorEmpty
-  parent: SpyCrewMonitor
-  suffix: Empty
-  components:
-  - type: ItemSlots
-    slots:
-      cell_slot:
-        name: power-cell-slot-component-slot-name-default
-
-- type: entity
-  id: SyndiCrewMonitor
-  name: Syndicate crew monitor
-  description: The syndicated version of crew monitor, intercepts information from the server.
-  parent: HandheldCrewMonitor
-  components:
-  - type: Sprite
-    sprite: Objects/Specific/Medical/syndihandheldcrewmonitor.rsi
-    state: syndiscanner
-  - type: Item
-    sprite: Objects/Specific/Medical/syndihandheldcrewmonitor.rsi
-  - type: PowerCellDraw
-    useRate: 40
-  - type: Contraband #frontier
-
-- type: entity
-  id: SyndiCrewMonitorEmpty
-  parent: SyndiCrewMonitor
-  suffix: Empty
-  components:
-  - type: ItemSlots
-    slots:
-      cell_slot:
-=======
->>>>>>> 76823cc5
         name: power-cell-slot-component-slot-name-default
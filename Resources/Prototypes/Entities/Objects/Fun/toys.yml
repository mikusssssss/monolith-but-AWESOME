--- conflicted
+++ resolved
@@ -98,10 +98,7 @@
     sprite: Objects/Fun/toys.rsi
     state: plushie_h
   - type: Item
-<<<<<<< HEAD
-=======
     size: Normal
->>>>>>> dfbf47c3
     sprite: Objects/Fun/toys.rsi
     heldPrefix: bee
   - type: Extractable
@@ -185,8 +182,6 @@
     energy: 2
     netsync: false
 
-<<<<<<< HEAD
-=======
 - type: entity
   parent: BasePlushie
   id: PlushieArachind
@@ -209,7 +204,6 @@
     soundHit:
       path: /Audio/Voice/Arachnid/arachnid_laugh.ogg
 
->>>>>>> dfbf47c3
 - type: entity
   parent: BasePlushie
   id: PlushieLizard #Weh!
@@ -875,7 +869,7 @@
       params:
         variation: 0.65
         volume: -10
-    
+
 - type: entity
   parent: BaseItem
   id: PonderingOrb

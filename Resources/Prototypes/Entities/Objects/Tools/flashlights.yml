﻿- type: entity
  name: flashlight
  parent: [BaseItem, RecyclableItemDeviceSmall] # Frontier: added RecyclableItemDeviceSmall
  id: FlashlightLantern
  description: It lights the way to freedom.
  components:
  - type: Tag
    tags:
    - Flashlight
  - type: HandheldLight
    addPrefix: false
    blinkingBehaviourId: blinking
    radiatingBehaviourId: radiating
  - type: LightBehaviour
    behaviours:
      - !type:FadeBehaviour
        id: radiating
        maxDuration: 2.0
        startValue: 3.0
        endValue: 2.0
        isLooped: true
        reverseWhenFinished: true
      - !type:PulseBehaviour
        id: blinking
        interpolate: Nearest
        maxDuration: 1.0
        minValue: 0.1
        maxValue: 2.0
        isLooped: true
  - type: ToggleableLightVisuals
    spriteLayer: light
    inhandVisuals:
      left:
      - state: inhand-left-light
        shader: unshaded
      right:
      - state: inhand-right-light
        shader: unshaded
  - type: PowerCellSlot
    cellSlotId: cell_slot
  - type: ContainerContainer
    containers:
      cell_slot: !type:ContainerSlot
  - type: ItemSlots
    slots:
      cell_slot:
        name: power-cell-slot-component-slot-name-default
        startingItem: PowerCellMedium
  - type: Sprite
    sprite: Objects/Tools/flashlight.rsi
    layers:
      - state: flashlight
      - state: flashlight-overlay
        shader: unshaded
        visible: false
        map: [ "light" ]
  - type: Item
    sprite: Objects/Tools/flashlight.rsi
    storedRotation: -90
  - type: PointLight
    enabled: false
    mask: /Textures/Effects/LightMasks/cone.png
    autoRot: true
    radius: 6
    netsync: false
  - type: Appearance
  - type: StaticPrice
    price: 15.5 # Frontier: 40<15.5
  - type: StealTarget
    stealGroup: LAMP
  - type: Clothing
    sprite: Objects/Tools/flashlight.rsi
    quickEquip: false
    slots:
      - Belt

- type: entity
  name: seclite
<<<<<<< HEAD
  parent: [FlashlightLantern, BaseC2ContrabandUnredeemable] # Frontier: BaseRestrictedContraband<BaseC2ContrabandUnredeemable
=======
  parent: [FlashlightLantern, BaseSecurityContraband]
>>>>>>> 4dfd3e57
  id: FlashlightSeclite
  description: A robust flashlight used by security.
  components:
  - type: Tag
    tags:
      - SecBeltEquip
  - type: ItemSlots
    slots:
      cell_slot:
        name: power-cell-slot-component-slot-name-default
        startingItem: PowerCellMedium
  - type: HandheldLight
    addPrefix: false
    wattage: 0.5
  - type: ToggleableLightVisuals
    inhandVisuals:
      left:
      - state: inhand-left-light
        shader: unshaded
      right:
      - state: inhand-right-light
        shader: unshaded
  - type: Sprite
    sprite: Objects/Tools/seclite.rsi
    layers:
      - state: seclite
      - state: seclite-overlay
        shader: unshaded
        visible: false
        map: [ "light" ]
  - type: MeleeWeapon
    wideAnimationRotation: 90
    damage:
      types:
        Blunt: 10
    soundHit:
      collection: MetalThud
  - type: Item
    sprite: Objects/Tools/seclite.rsi
  - type: PointLight
    enabled: false
    radius: 8
  - type: Clothing
    sprite: Objects/Tools/seclite.rsi
    quickEquip: false
    slots:
      - Belt

- type: entity
  parent: FlashlightLantern
  id: EmptyFlashlightLantern
  suffix: Empty
  components:
  - type: ItemSlots
    slots:
      cell_slot:
        name: power-cell-slot-component-slot-name-default<|MERGE_RESOLUTION|>--- conflicted
+++ resolved
@@ -76,11 +76,7 @@
 
 - type: entity
   name: seclite
-<<<<<<< HEAD
-  parent: [FlashlightLantern, BaseC2ContrabandUnredeemable] # Frontier: BaseRestrictedContraband<BaseC2ContrabandUnredeemable
-=======
-  parent: [FlashlightLantern, BaseSecurityContraband]
->>>>>>> 4dfd3e57
+  parent: [FlashlightLantern, BaseC2ContrabandUnredeemable] # Frontier: BaseSecurityContraband<BaseC2ContrabandUnredeemable
   id: FlashlightSeclite
   description: A robust flashlight used by security.
   components:

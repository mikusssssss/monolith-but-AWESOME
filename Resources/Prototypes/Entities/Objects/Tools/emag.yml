--- conflicted
+++ resolved
@@ -10,13 +10,10 @@
   - type: Sprite
     sprite: Objects/Tools/emag.rsi
     state: icon
-<<<<<<< HEAD
+  - type: Item
+    sprite: Objects/Tools/emag.rsi
   - type: StaticPrice
     price: 400
-=======
-  - type: Item
-    sprite: Objects/Tools/emag.rsi
->>>>>>> 535b013f
 
 - type: entity
   parent: BaseItem

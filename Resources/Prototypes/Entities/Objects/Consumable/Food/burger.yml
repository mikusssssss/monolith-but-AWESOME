# Bun

- type: entity
  name: bun
  parent: FoodBreadSliceBase
  id: FoodBreadBun
  description: A hamburger bun. Round and convenient to hold.
  components:
  - type: Food
  - type: Sprite
    sprite: Objects/Consumable/Food/burger.rsi
    layers:
    - state: bun
  - type: SolutionContainerManager
    solutions:
      food:
        maxVol: 10
        reagents:
        - ReagentId: Nutriment
          Quantity: 6.66 # 1/3 of a loaf of bread, technically losing 0.01 nutriment per batch of three buns over making bread loaves/slices

# Base

- type: entity
  parent: FoodInjectableBase
  id: FoodBurgerBase
  abstract: true
  components:
  - type: FlavorProfile
    flavors:
      - bun
      - meaty
  - type: Food
    transferAmount: 5
  - type: Sprite
    sprite: Objects/Consumable/Food/burger.rsi
  - type: SolutionContainerManager
    solutions:
      food:
        maxVol: 15
        reagents:
        - ReagentId: Nutriment
          Quantity: 7
        - ReagentId: Vitamin
          Quantity: 3
  - type: Item
    sprite: Objects/Consumable/Food/burger.rsi

# Custom Burger Example

- type: entity
  name: jelly burger
  parent: FoodBurgerBase
  id: FoodBurgerJelly
  description: Culinary delight..?
  components:
  - type: FlavorProfile
    flavors:
      - bun
      - jelly
  - type: Sprite
    layers:
    - state: custburg-bottom
    - state: custburg-filling
      color: red
    - state: custburg-top

# Burger

- type: entity
  name: appendix burger
  parent: FoodBurgerBase
  id: FoodBurgerAppendix
  description: Tastes like appendicitis.
  components:
  - type: FlavorProfile
    flavors:
      - bun
      - grass
  - type: Sprite
    state: appendix
  - type: SolutionContainerManager
    solutions:
      food:
        maxVol: 25
        reagents:
        - ReagentId: Nutriment
          Quantity: 2
        - ReagentId: Protein
          Quantity: 6
        - ReagentId: Vitamin
          Quantity: 6
<<<<<<< HEAD
        - ReagentId: Flavorol
          Quantity: 6
=======
  - type: Tag
    tags:
    - Meat
>>>>>>> 535b013f
# Tastes like bun, grass.

- type: entity
  name: bacon burger
  parent: FoodBurgerBase
  id: FoodBurgerBacon
  description: The perfect combination of all things American.
  components:
  - type: FlavorProfile
    flavors:
      - bun
      - bacon
  - type: Sprite
    state: bacon
  - type: SolutionContainerManager
    solutions:
      food:
        maxVol: 40
        reagents:
        - ReagentId: Nutriment
          Quantity: 19
        - ReagentId: Vitamin
          Quantity: 5
<<<<<<< HEAD
        - ReagentId: Flavorol
          Quantity: 10
=======
  - type: Tag
    tags:
    - Meat
>>>>>>> 535b013f
# Tastes like bun, bacon.

- type: entity
  name: baseball burger
  parent: FoodBurgerBase
  id: FoodBurgerBaseball
  description: It's still warm. The steam coming off of it smells kinda sweaty.
  components:
  - type: FlavorProfile
    flavors:
      - bun
      - homerun
  - type: Sprite
    state: baseball
  - type: SolutionContainerManager
    solutions:
      food:
        maxVol: 20
        reagents:
        - ReagentId: Nutriment
          Quantity: 3
        - ReagentId: Protein
          Quantity: 5
        - ReagentId: Vitamin
          Quantity: 2
<<<<<<< HEAD
        - ReagentId: Flavorol
          Quantity: 5
=======
  - type: Tag
    tags:
    - Meat
>>>>>>> 535b013f

- type: entity
  name: bearger
  parent: FoodBurgerBase
  id: FoodBurgerBear
  description: Best served rawr.
  components:
  - type: FlavorProfile
    flavors:
      - bun
      - meaty
  - type: Sprite
    state: bearger
  - type: SolutionContainerManager
    solutions:
      food:
        maxVol: 20
        reagents:
        - ReagentId: Nutriment
          Quantity: 3
        - ReagentId: Protein
          Quantity: 6
        - ReagentId: Vitamin
          Quantity: 5
<<<<<<< HEAD
        - ReagentId: Flavorol
          Quantity: 5
=======
  - type: Tag
    tags:
    - Meat
>>>>>>> 535b013f

- type: entity
  name: big bite burger
  parent: FoodBurgerBase
  id: FoodBurgerBig
  description: Forget the Big Mac. THIS is the future!
  components:
  - type: FlavorProfile
    flavors: # What bun?
      - meaty
      - oily
      - cheesy
  - type: SolutionContainerManager
    solutions:
      food:
        maxVol: 43
        reagents:
        - ReagentId: Nutriment
          Quantity: 17
        - ReagentId: Vitamin
          Quantity: 9
        - ReagentId: Flavorol
          Quantity: 10
  - type: Sprite
    state: bigbite
  - type: Tag
    tags:
    - Meat
# Tastes like bun, silver, magic.

- type: entity
  name: brain burger
  parent: FoodBurgerBase
  id: FoodBurgerBrain
  description: A strange looking burger. It looks almost sentient.
  components:
  - type: FlavorProfile
    flavors:
      - bun
      - meaty
  - type: Sprite
    state: brain
  - type: SolutionContainerManager
    solutions:
      food:
        maxVol: 25
        reagents:
        - ReagentId: Nutriment
          Quantity: 6
        - ReagentId: Protein
          Quantity: 6
        - ReagentId: Vitamin
          Quantity: 5
<<<<<<< HEAD
        - ReagentId: Flavorol
          Quantity: 5
=======
  - type: Tag
    tags:
    - Meat
>>>>>>> 535b013f
# Tastes like bun, brains.

- type: entity
  name: cat burger
  parent: FoodBurgerBase
  id: FoodBurgerCat
  description: Finally those cats and catpeople are worth something!
  components:
  - type: Sprite
    state: cat
  - type: FlavorProfile
    flavors:
      - bun
      - meaty
      - cat
  - type: SolutionContainerManager
    solutions:
      food:
        maxVol: 15
        reagents:
        - ReagentId: Nutriment
          Quantity: 6
        - ReagentId: Protein
          Quantity: 3
        - ReagentId: Vitamin
          Quantity: 2
  - type: Tag
    tags:
    - Meat

- type: entity
  name: cheese burger
  parent: FoodBurgerBase
  id: FoodBurgerCheese
  description: This noble burger stands proudly clad in golden cheese.
  components:
  - type: FlavorProfile
    flavors:
      - bun
      - meaty
      - cheesy
  - type: Sprite
    state: cheese
  - type: SolutionContainerManager
    solutions:
      food:
        maxVol: 20
        reagents:
        - ReagentId: Nutriment
          Quantity: 3
        - ReagentId: Vitamin
          Quantity: 7
        - ReagentId: Protein
          Quantity: 1
<<<<<<< HEAD
        - ReagentId: Flavorol
          Quantity: 5

=======
  - type: Tag
    tags:
    - Meat
>>>>>>> 535b013f
# TODO: Make this work.
  # - type: Sprite
  #   state: plate
  # - type: RandomSpriteState
  #   spriteLayer: 1
  #   spriteStates:
  #     - cheese
  #     - cheesealt
# Tastes like bun, beef patty, cheese.

- type: entity
  name: chicken sandwich # Burger for you euro-cucks
  parent: FoodBurgerBase
  id: FoodBurgerChicken
  description: A delicious chicken sandwich, it is said the proceeds from this treat helps criminalize disarming people on the space frontier.
  components:
  - type: FlavorProfile
    flavors:
      - bun
      - chicken
  - type: Sprite
    state: chicken
  - type: SolutionContainerManager
    solutions:
      food:
        maxVol: 20
        reagents:
        - ReagentId: Nutriment
          Quantity: 3
        - ReagentId: Protein
          Quantity: 7
        - ReagentId: Vitamin
          Quantity: 1
        - ReagentId: Mayo
          Quantity: 3
<<<<<<< HEAD
        - ReagentId: Flavorol
          Quantity: 5
=======
  - type: Tag
    tags:
    - Meat
>>>>>>> 535b013f
# Tastes like bun, chicken.

- type: entity
  name: clown burger
  parent: FoodBurgerBase
  id: FoodBurgerClown
  description: This tastes funny...
  components:
  - type: FlavorProfile
    flavors:
      - bun
      - funny
  - type: Sprite
    state: clown
  - type: SolutionContainerManager
    solutions:
      food:
        maxVol: 20
        reagents:
        - ReagentId: Nutriment
          Quantity: 4
        - ReagentId: Protein
          Quantity: 6
        - ReagentId: Vitamin
          Quantity: 6
<<<<<<< HEAD
        - ReagentId: Flavorol
          Quantity: 5
=======
  - type: Tag
    tags:
    - Meat
>>>>>>> 535b013f

- type: entity
  name: corgi burger #curger...
  parent: FoodBurgerBase
  id: FoodBurgerCorgi
  description: The Head of Personnel's favorite!
  components:
  - type: FlavorProfile
    flavors:
      - bun
      - validhunting
  - type: Sprite
    state: ian
  - type: SolutionContainerManager
    solutions:
      food:
        maxVol: 25
        reagents:
        - ReagentId: Bicaridine #keeping it somewhat consistent with the meat itself
          Quantity: 7
        - ReagentId: Vitamin
          Quantity: 12
  - type: Tag
    tags:
    - Meat

- type: entity
  name: crab burger
  parent: FoodBurgerBase
  id: FoodBurgerCrab
  description: A delicious patty of the crabby kind, slapped in between a bun.
  components:
  - type: FlavorProfile
    flavors:
      - bun
      - crabby
  - type: Sprite
    state: crab
  - type: SolutionContainerManager
    solutions:
      food:
        maxVol: 20
        reagents:
        - ReagentId: Nutriment
          Quantity: 4
        - ReagentId: Protein
          Quantity: 5
        - ReagentId: Vitamin
          Quantity: 4
<<<<<<< HEAD
        - ReagentId: Flavorol
          Quantity: 5
=======
  - type: Tag
    tags:
    - Meat
>>>>>>> 535b013f

- type: entity
  name: crazy hamburger # Burger for you euro-cucks
  parent: FoodBurgerBase
  id: FoodBurgerCrazy
  description: This looks like the sort of food that a demented clown in a trenchcoat would make.
  components:
  - type: FlavorProfile
    flavors:
      - bun
      - meaty
      - cheesy
      - flare
  - type: Sprite
    state: crazy
  - type: SolutionContainerManager
    solutions:
      food:
        maxVol: 25
        reagents:
        - ReagentId: Nutriment
          Quantity: 4
        - ReagentId: Protein
          Quantity: 6
        - ReagentId: CapsaicinOil
          Quantity: 3
        - ReagentId: Vitamin
          Quantity: 6
  - type: Tag
    tags:
    - Meat

- type: entity
  name: duck sandwich # Burger for you sick bastards
  parent: FoodBurgerBase
  id: FoodBurgerDuck
  description: A duck sandwich, only the criminally insane would dare to eat the meat of such an adorable creature.
  components:
  - type: FlavorProfile
    flavors:
      - bun
      - duck
  - type: Sprite
    state: chicken
  - type: SolutionContainerManager
    solutions:
      food:
        maxVol: 20
        reagents:
        - ReagentId: Nutriment
          Quantity: 3
        - ReagentId: Protein
          Quantity: 7
        - ReagentId: Vitamin
          Quantity: 1
<<<<<<< HEAD
        - ReagentId: Flavorol
          Quantity: 5
=======
  - type: Tag
    tags:
    - Meat
>>>>>>> 535b013f
# Tastes like bun, duck.

- type: entity
  name: empowered burger
  parent: FoodBurgerBase
  id: FoodBurgerEmpowered
  description: It's shockingly good, if you live off of electricity that is.
  components:
  - type: Sprite
    state: empowered
  - type: FlavorProfile
    flavors:
      - bun
      - shocking
  - type: SolutionContainerManager
    solutions:
      food:
        maxVol: 20
        reagents:
        - ReagentId: Nutriment
          Quantity: 8
        - ReagentId: Licoxide
          Quantity: 5
        - ReagentId: Flavorol
          Quantity: 5
# Tastes like bun, pure electricity.

- type: entity
  name: fillet-o-carp burger
  parent: FoodBurgerBase
  id: FoodBurgerCarp
  description: Almost like a carp is yelling somewhere...
  components:
  - type: FlavorProfile
    flavors:
      - bun
      - fishy
  - type: Sprite
    state: fish
  - type: Tag
    tags:
    - Meat
# Tastes like bun, fish.

- type: entity
  name: five alarm burger
  parent: FoodBurgerBase
  id: FoodBurgerFive
  description: HOT! HOT! HOT!
  components:
  - type: FlavorProfile
    flavors:
      - meaty
      - spicy
  - type: Sprite
    state: fivealarm
  - type: SolutionContainerManager
    solutions:
      food:
        maxVol: 20
        reagents:
        - ReagentId: Nutriment
          Quantity: 6
        - ReagentId: CapsaicinOil
          Quantity: 5
        - ReagentId: Blackpepper
          Quantity: 5
        - ReagentId: Vitamin
          Quantity: 1
        - ReagentId: Flavorol
          Quantity: 5
# Tastes like bun, HEAT.

- type: entity
  name: ghost burger
  parent: FoodBurgerBase
  id: FoodBurgerGhost
  description: Too spooky!
  components:
  - type: FlavorProfile
    flavors:
      - bun
      - spooky
  - type: Sprite
    state: ghost
  - type: SolutionContainerManager
    solutions:
      food:
        maxVol: 30
        reagents:
        - ReagentId: Nutriment
          Quantity: 7
        - ReagentId: Vitamin
          Quantity: 12
        - ReagentId: Flavorol
          Quantity: 5
  - type: Tag
    tags:
      - ClothMade
      - Meat
# Tastes like bun, ectoplasm.

- type: entity
  name: human burger
  parent: FoodBurgerBase
  id: FoodBurgerHuman
  description: You cant tell who this is made of...
  components:
  - type: FlavorProfile
    flavors:
      - bun
      - people
  - type: Sprite
    state: human
  - type: SolutionContainerManager
    solutions:
      food:
        maxVol: 20
        reagents:
        - ReagentId: Nutriment
          Quantity: 2
        - ReagentId: Protein
          Quantity: 6
        - ReagentId: Vitamin
          Quantity: 5
<<<<<<< HEAD
        - ReagentId: Flavorol
          Quantity: 5
=======
  - type: Tag
    tags:
    - Meat
>>>>>>> 535b013f

- type: entity
  name: McGuffin
  parent: FoodBurgerBase
  id: FoodBurgerMcguffin
  description: A cheap and greasy imitation of an eggs Benedict.
  components:
  - type: FlavorProfile
    flavors:
      - muffin
      - egg
  - type: Sprite
    state: mcguffin
  - type: SolutionContainerManager
    solutions:
      food:
        maxVol: 20
        reagents:
        - ReagentId: Nutriment
          Quantity: 2
        - ReagentId: Protein
          Quantity: 7
        - ReagentId: Vitamin
          Quantity: 1
<<<<<<< HEAD
        - ReagentId: Flavorol
          Quantity: 5
=======
  - type: Tag
    tags:
    - Meat
>>>>>>> 535b013f

- type: entity
  name: McRib
  parent: FoodBurgerBase
  id: FoodBurgerMcrib
  description: An elusive rib shaped burger with limited availablity across the galaxy. Not as good as you remember it.
  components:
  - type: FlavorProfile
    flavors:
      - bun
      - bacon
  - type: Sprite
    state: mcrib
  - type: SolutionContainerManager
    solutions:
      food:
        maxVol: 20
        reagents:
        - ReagentId: Nutriment
          Quantity: 2
        - ReagentId: Protein
          Quantity: 7
        - ReagentId: Vitamin
          Quantity: 4
        - ReagentId: BbqSauce
          Quantity: 1
<<<<<<< HEAD
        - ReagentId: Flavorol
          Quantity: 5
=======
  - type: Tag
    tags:
    - Meat
>>>>>>> 535b013f
# Tastes like bun, pork patty.

- type: entity
  name: mime burger
  parent: FoodBurgerBase
  id: FoodBurgerMime
  description: Its taste defies language.
  components:
  - type: FlavorProfile
    flavors:
      - bun
      - nothing
  - type: Sprite
    state: mime
  - type: SolutionContainerManager
    solutions:
      food:
        maxVol: 25
        reagents:
        - ReagentId: Nutriment
          Quantity: 6
        - ReagentId: Protein
          Quantity: 9
        - ReagentId: Vitamin
          Quantity: 4
        - ReagentId: Nothing
          Quantity: 1
        - ReagentId: Flavorol
          Quantity: 5
# Tastes like  .

- type: entity
  name: plain burger
  parent: FoodBurgerBase
  id: FoodBurgerPlain
  description: A boring, dry burger.
  components:
  - type: FlavorProfile
    flavors:
      - bun
      - meaty
  - type: Sprite
    state: plain
  - type: SolutionContainerManager
    solutions:
      food:
        maxVol: 25
        reagents:
        - ReagentId: Nutriment
          Quantity: 2
        - ReagentId: Protein
          Quantity: 6
        - ReagentId: Vitamin
          Quantity: 3
<<<<<<< HEAD
        - ReagentId: Flavorol
          Quantity: 5
=======
  - type: Tag
    tags:
    - Meat
>>>>>>> 535b013f

- type: entity
  name: rat burger
  parent: FoodBurgerBase
  id: FoodBurgerRat
  description: Pretty much what you'd expect...
  components:
  - type: FlavorProfile
    flavors:
      - bun
      - meaty
  - type: Sprite
    state: rat
  - type: SolutionContainerManager
    solutions:
      food:
        maxVol: 20
        reagents:
        - ReagentId: Nutriment
          Quantity: 3
        - ReagentId: Protein
          Quantity: 6
        - ReagentId: Vitamin
          Quantity: 2
<<<<<<< HEAD
        - ReagentId: Flavorol
          Quantity: 5
=======
  - type: Tag
    tags:
    - Meat
>>>>>>> 535b013f
# Tastes like bun, HEAT.

- type: entity
  name: roburger
  parent: FoodBurgerBase
  id: FoodBurgerRobot
  description: The lettuce is the only organic component. Beep.
  components:
  - type: FlavorProfile
    flavors:
      - bun
      - leafy
      - metallic
  - type: Sprite
    state: ro
  - type: SolutionContainerManager
    solutions:
      food:
        maxVol: 15
        reagents:
        - ReagentId: Nutriment
          Quantity: 5
        - ReagentId: SulfuricAcid
          Quantity: 5
  - type: Tag
    tags:
    - Meat
# Tastes like bun, lettuce, sludge.

- type: entity
  name: soylent burger
  parent: FoodBurgerBase
  id: FoodBurgerSoy
  description: After eating this you have the overwhelming urge to purchase overpriced figurines of superheroes.
  components:
  - type: FlavorProfile
    flavors:
      - bun
      - soy
  - type: Sprite
    state: soylent
  - type: SolutionContainerManager
    solutions:
      food:
        maxVol: 20
        reagents:
        - ReagentId: Nutriment
          Quantity: 4
        - ReagentId: Protein
          Quantity: 6
        - ReagentId: Vitamin
          Quantity: 4
        - ReagentId: Flavorol
          Quantity: 5
# Tastes like bun, redditors.

- type: entity
  name: spell burger
  parent: FoodBurgerBase
  id: FoodBurgerSpell
  description: This is absolutely Ei Nath.
  components:
  - type: FlavorProfile
    flavors:
      - bun
      - magical
  - type: Sprite
    state: spell
  - type: SolutionContainerManager
    solutions:
      food:
        maxVol: 25
        reagents:
        - ReagentId: Nutriment
          Quantity: 4
        - ReagentId: Protein
          Quantity: 5
        - ReagentId: Vitamin
          Quantity: 10
        - ReagentId: Flavorol
          Quantity: 5
# Tastes like bun, silver.

- type: entity
  name: super bite burger
  parent: FoodBurgerBase
  id: FoodBurgerSuper
  description: This is a mountain of a burger. FOOD!
  components:
  - type: FlavorProfile
    flavors: # What bun?
      - meaty
      - oily
      - cheesy
  - type: SolutionContainerManager
    solutions:
      food:
        maxVol: 60
        reagents:
        - ReagentId: Nutriment
          Quantity: 29
        - ReagentId: Vitamin
          Quantity: 24
        - ReagentId: TableSalt
          Quantity: 5
        - ReagentId: Blackpepper
          Quantity: 5
        - ReagentId: Flavorol
          Quantity: 20
  - type: Sprite
    state: superbite
  - type: Tag
    tags:
    - Meat
# Tastes like bun, diabetes.

- type: entity
  name: tofu burger
  parent: FoodBurgerBase
  id: FoodBurgerTofu
  description: What... is that meat?
  components:
  - type: FlavorProfile
    flavors:
      - bun
      - tofu
  - type: Sprite
    state: tofu
  - type: SolutionContainerManager
    solutions:
      food:
        maxVol: 20
        reagents:
        - ReagentId: Nutriment
          Quantity: 3
        - ReagentId: Protein
          Quantity: 6
        - ReagentId: Vitamin
          Quantity: 3
        - ReagentId: Flavorol
          Quantity: 5
# Tastes like bun, tofu.

- type: entity
  name: xenoburger
  parent: FoodBurgerBase
  id: FoodBurgerXeno
  description: Smells caustic. Tastes like heresy.
  components:
  - type: FlavorProfile
    flavors:
      - bun
      - meaty
      - acid
  - type: Sprite
    state: x
  - type: SolutionContainerManager
    solutions:
      food:
        maxVol: 20
        reagents:
        - ReagentId: Nutriment
          Quantity: 3
        - ReagentId: Protein
          Quantity: 6
        - ReagentId: Vitamin
          Quantity: 5
<<<<<<< HEAD
        - ReagentId: Flavorol
          Quantity: 5
=======
  - type: Tag
    tags:
    - Meat
>>>>>>> 535b013f
# Tastes like bun, acid.

# Note: I would put a bunch of colored burgers here as listed in the tg .dm but
# I'd rather wait for a custom burger component.<|MERGE_RESOLUTION|>--- conflicted
+++ resolved
@@ -90,14 +90,11 @@
           Quantity: 6
         - ReagentId: Vitamin
           Quantity: 6
-<<<<<<< HEAD
-        - ReagentId: Flavorol
-          Quantity: 6
-=======
-  - type: Tag
-    tags:
-    - Meat
->>>>>>> 535b013f
+        - ReagentId: Flavorol
+          Quantity: 6
+  - type: Tag
+    tags:
+    - Meat
 # Tastes like bun, grass.
 
 - type: entity
@@ -121,14 +118,11 @@
           Quantity: 19
         - ReagentId: Vitamin
           Quantity: 5
-<<<<<<< HEAD
         - ReagentId: Flavorol
           Quantity: 10
-=======
-  - type: Tag
-    tags:
-    - Meat
->>>>>>> 535b013f
+  - type: Tag
+    tags:
+    - Meat
 # Tastes like bun, bacon.
 
 - type: entity
@@ -154,14 +148,11 @@
           Quantity: 5
         - ReagentId: Vitamin
           Quantity: 2
-<<<<<<< HEAD
-        - ReagentId: Flavorol
-          Quantity: 5
-=======
-  - type: Tag
-    tags:
-    - Meat
->>>>>>> 535b013f
+        - ReagentId: Flavorol
+          Quantity: 5
+  - type: Tag
+    tags:
+    - Meat
 
 - type: entity
   name: bearger
@@ -186,14 +177,11 @@
           Quantity: 6
         - ReagentId: Vitamin
           Quantity: 5
-<<<<<<< HEAD
-        - ReagentId: Flavorol
-          Quantity: 5
-=======
-  - type: Tag
-    tags:
-    - Meat
->>>>>>> 535b013f
+        - ReagentId: Flavorol
+          Quantity: 5
+  - type: Tag
+    tags:
+    - Meat
 
 - type: entity
   name: big bite burger
@@ -247,14 +235,11 @@
           Quantity: 6
         - ReagentId: Vitamin
           Quantity: 5
-<<<<<<< HEAD
-        - ReagentId: Flavorol
-          Quantity: 5
-=======
-  - type: Tag
-    tags:
-    - Meat
->>>>>>> 535b013f
+        - ReagentId: Flavorol
+          Quantity: 5
+  - type: Tag
+    tags:
+    - Meat
 # Tastes like bun, brains.
 
 - type: entity
@@ -309,15 +294,11 @@
           Quantity: 7
         - ReagentId: Protein
           Quantity: 1
-<<<<<<< HEAD
-        - ReagentId: Flavorol
-          Quantity: 5
-
-=======
-  - type: Tag
-    tags:
-    - Meat
->>>>>>> 535b013f
+        - ReagentId: Flavorol
+          Quantity: 5
+  - type: Tag
+    tags:
+    - Meat
 # TODO: Make this work.
   # - type: Sprite
   #   state: plate
@@ -353,14 +334,11 @@
           Quantity: 1
         - ReagentId: Mayo
           Quantity: 3
-<<<<<<< HEAD
-        - ReagentId: Flavorol
-          Quantity: 5
-=======
-  - type: Tag
-    tags:
-    - Meat
->>>>>>> 535b013f
+        - ReagentId: Flavorol
+          Quantity: 5
+  - type: Tag
+    tags:
+    - Meat
 # Tastes like bun, chicken.
 
 - type: entity
@@ -386,14 +364,11 @@
           Quantity: 6
         - ReagentId: Vitamin
           Quantity: 6
-<<<<<<< HEAD
-        - ReagentId: Flavorol
-          Quantity: 5
-=======
-  - type: Tag
-    tags:
-    - Meat
->>>>>>> 535b013f
+        - ReagentId: Flavorol
+          Quantity: 5
+  - type: Tag
+    tags:
+    - Meat
 
 - type: entity
   name: corgi burger #curger...
@@ -443,14 +418,11 @@
           Quantity: 5
         - ReagentId: Vitamin
           Quantity: 4
-<<<<<<< HEAD
-        - ReagentId: Flavorol
-          Quantity: 5
-=======
-  - type: Tag
-    tags:
-    - Meat
->>>>>>> 535b013f
+        - ReagentId: Flavorol
+          Quantity: 5
+  - type: Tag
+    tags:
+    - Meat
 
 - type: entity
   name: crazy hamburger # Burger for you euro-cucks
@@ -506,14 +478,11 @@
           Quantity: 7
         - ReagentId: Vitamin
           Quantity: 1
-<<<<<<< HEAD
-        - ReagentId: Flavorol
-          Quantity: 5
-=======
-  - type: Tag
-    tags:
-    - Meat
->>>>>>> 535b013f
+        - ReagentId: Flavorol
+          Quantity: 5
+  - type: Tag
+    tags:
+    - Meat
 # Tastes like bun, duck.
 
 - type: entity
@@ -639,14 +608,11 @@
           Quantity: 6
         - ReagentId: Vitamin
           Quantity: 5
-<<<<<<< HEAD
-        - ReagentId: Flavorol
-          Quantity: 5
-=======
-  - type: Tag
-    tags:
-    - Meat
->>>>>>> 535b013f
+        - ReagentId: Flavorol
+          Quantity: 5
+  - type: Tag
+    tags:
+    - Meat
 
 - type: entity
   name: McGuffin
@@ -671,14 +637,11 @@
           Quantity: 7
         - ReagentId: Vitamin
           Quantity: 1
-<<<<<<< HEAD
-        - ReagentId: Flavorol
-          Quantity: 5
-=======
-  - type: Tag
-    tags:
-    - Meat
->>>>>>> 535b013f
+        - ReagentId: Flavorol
+          Quantity: 5
+  - type: Tag
+    tags:
+    - Meat
 
 - type: entity
   name: McRib
@@ -705,14 +668,11 @@
           Quantity: 4
         - ReagentId: BbqSauce
           Quantity: 1
-<<<<<<< HEAD
-        - ReagentId: Flavorol
-          Quantity: 5
-=======
-  - type: Tag
-    tags:
-    - Meat
->>>>>>> 535b013f
+        - ReagentId: Flavorol
+          Quantity: 5
+  - type: Tag
+    tags:
+    - Meat
 # Tastes like bun, pork patty.
 
 - type: entity
@@ -767,14 +727,11 @@
           Quantity: 6
         - ReagentId: Vitamin
           Quantity: 3
-<<<<<<< HEAD
-        - ReagentId: Flavorol
-          Quantity: 5
-=======
-  - type: Tag
-    tags:
-    - Meat
->>>>>>> 535b013f
+        - ReagentId: Flavorol
+          Quantity: 5
+  - type: Tag
+    tags:
+    - Meat
 
 - type: entity
   name: rat burger
@@ -799,14 +756,11 @@
           Quantity: 6
         - ReagentId: Vitamin
           Quantity: 2
-<<<<<<< HEAD
-        - ReagentId: Flavorol
-          Quantity: 5
-=======
-  - type: Tag
-    tags:
-    - Meat
->>>>>>> 535b013f
+        - ReagentId: Flavorol
+          Quantity: 5
+  - type: Tag
+    tags:
+    - Meat
 # Tastes like bun, HEAT.
 
 - type: entity
@@ -974,14 +928,11 @@
           Quantity: 6
         - ReagentId: Vitamin
           Quantity: 5
-<<<<<<< HEAD
-        - ReagentId: Flavorol
-          Quantity: 5
-=======
-  - type: Tag
-    tags:
-    - Meat
->>>>>>> 535b013f
+        - ReagentId: Flavorol
+          Quantity: 5
+  - type: Tag
+    tags:
+    - Meat
 # Tastes like bun, acid.
 
 # Note: I would put a bunch of colored burgers here as listed in the tg .dm but

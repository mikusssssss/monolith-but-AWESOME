# Empty drink containers; different from bottles in that these are intended to be spawned empty
# When adding new drinks also add to random spawner located in Resources\Prototypes\Entities\Markers\Spawners\Random\Food_Drinks\drinks_soda.yml
- type: entity
  parent: BaseItem
  id: DrinkBaseCup
  name: base cup
  abstract: true
  components:
  - type: SolutionContainerManager
    solutions:
      drink:
        maxVol: 20
  - type: MixableSolution
    solution: drink
  - type: FitsInDispenser
    solution: drink
  - type: DrawableSolution
    solution: drink
  - type: RefillableSolution
    solution: drink
  - type: DrainableSolution
    solution: drink
  - type: SolutionTransfer
    canChangeTransferAmount: true
    maxTransferAmount: 10
  - type: UserInterface
    interfaces:
      enum.TransferAmountUiKey.Key:
        type: TransferAmountBoundUserInterface
  - type: Drink
  - type: Sprite
    state: icon
  - type: Spillable
    solution: drink
  - type: MeleeWeapon
    soundNoDamage:
      path: "/Audio/Effects/Fluids/splat.ogg"
    damage:
      types:
        Blunt: 0
<<<<<<< HEAD
  - type: StaticPrice
    price: 4.5
=======
  - type: DnaSubstanceTrace
  - type: Tag
    tags:
    - DrinkCup
>>>>>>> 9a68cf0b

- type: entity
  parent: DrinkBaseCup
  id: DrinkGoldenCup
  name: golden cup
  description: A golden cup.
  components:
  - type: Sprite
    sprite: Objects/Consumable/Drinks/golden_cup.rsi
  - type: StaticPrice
    price: 125

- type: entity
  parent: DrinkBaseCup
  id: DrinkBaseMug
  abstract: true
  name: mug
  description: A mug.
  components:
  - type: Sprite
    sprite: Objects/Consumable/Drinks/mug.rsi
    layers:
      - state: icon-0
      - map: ["enum.SolutionContainerLayers.Fill"]
        state: icon-3
        visible: false
  - type: Appearance
  - type: SolutionContainerVisuals
    maxFillLevels: 3
    fillBaseName: icon-
  - type: PhysicalComposition
    materialComposition:
      Glass: 25

- type: entity
  parent: DrinkBaseMug
  id: DrinkMug
  name: mug
  description: A plain white mug.
  components:
  - type: Sprite
    sprite: Objects/Consumable/Drinks/mug.rsi

- type: entity
  parent: DrinkBaseMug
  id: DrinkMugBlack
  name: black mug
  description: A sleek black mug.
  components:
  - type: Sprite
    sprite: Objects/Consumable/Drinks/mug_black.rsi

- type: entity
  parent: DrinkBaseMug
  id: DrinkMugBlue
  name: blue mug
  description: A blue and black mug.
  components:
  - type: Sprite
    sprite: Objects/Consumable/Drinks/mug_blue.rsi

- type: entity
  parent: DrinkBaseMug
  id: DrinkMugGreen
  name: green mug
  description: A pale green and pink mug.
  components:
  - type: Sprite
    sprite: Objects/Consumable/Drinks/mug_green.rsi

- type: entity
  parent: DrinkBaseCup #this one doesn't have the proper layers in the rsi
  id: DrinkMugDog
  name: funny dog mug
  description: It looks like a cartoon beagle.
  components:
  - type: Sprite
    sprite: Objects/Consumable/Drinks/mug_dog.rsi
    state: icon-3

- type: entity
  parent: DrinkBaseMug
  id: DrinkMugHeart
  name: heart mug
  description: A white mug, it prominently features a red heart.
  components:
  - type: Sprite
    sprite: Objects/Consumable/Drinks/mug_heart.rsi

- type: entity
  parent: DrinkBaseMug
  id: DrinkMugMetal
  name: metal mug
  description: A metal mug. You're not sure which metal.
  components:
  - type: Sprite
    sprite: Objects/Consumable/Drinks/mug_metal.rsi
  - type: PhysicalComposition
    materialComposition:
      Steel: 25

- type: entity
  parent: DrinkBaseMug
  id: DrinkMugMoebius
  name: moebius mug
  description: A mug with a Moebius Laboratories logo on it. Not even your morning coffee is safe from corporate advertising.
  components:
  - type: Sprite
    sprite: Objects/Consumable/Drinks/mug_moebius.rsi

- type: entity
  parent: DrinkBaseMug
  id: DrinkMugOne
  name: "#1 mug"
  description: "A white mug, it prominently features a #1."
  components:
  - type: Sprite
    sprite: Objects/Consumable/Drinks/mug_one.rsi

- type: entity
  parent: DrinkBaseMug
  id: DrinkMugRainbow
  name: rainbow mug
  description: A rainbow mug. The colors are almost as blinding as a welder.
  components:
  - type: Sprite
    sprite: Objects/Consumable/Drinks/mug_rainbow.rsi

- type: entity
  parent: DrinkBaseMug
  id: DrinkMugRed
  name: red mug
  description: A red and black mug.
  components:
  - type: Sprite
    sprite: Objects/Consumable/Drinks/mug_red.rsi

- type: entity
  parent: DrinkBaseCup
  id: DrinkHotCoco
  name: hot chocolate
  description: A heated drink consisting melted chocolate and heated milk.
  components:
  - type: SolutionContainerManager
    solutions:
      drink:
        reagents:
        - ReagentId: HotCocoa
          Quantity: 20
  - type: Icon
    sprite: Objects/Consumable/Drinks/hot_coco.rsi
    state: icon-vend
  - type: Sprite
    sprite: Objects/Consumable/Drinks/hot_coco.rsi
    layers:
      - state: icon-0
      - map: ["enum.SolutionContainerLayers.Fill"]
        state: icon-4
  - type: Appearance
  - type: SolutionContainerVisuals
    maxFillLevels: 4
    fillBaseName: icon-
  - type: TrashOnSolutionEmpty
    solution: drink

- type: entity
  parent: DrinkBaseCup
  id: DrinkHotCoffee
  name: coffee
  description: Coffee is a brewed drink prepared from roasted seeds, commonly called coffee beans, of the coffee plant.
  components:
  - type: SolutionContainerManager
    solutions:
      drink:
        reagents:
        - ReagentId: Coffee
          Quantity: 20
  - type: Icon
    sprite: Objects/Consumable/Drinks/hot_coffee.rsi
    state: icon-vend
  - type: Sprite
    sprite: Objects/Consumable/Drinks/hot_coffee.rsi
    layers:
      - state: icon-0
      - map: ["enum.SolutionContainerLayers.Fill"]
        state: icon-4
  - type: Appearance
  - type: SolutionContainerVisuals
    maxFillLevels: 4
    fillBaseName: icon-
  - type: TrashOnSolutionEmpty
    solution: drink

- type: entity
  parent: DrinkBaseCup
  id: DrinkCafeLatte
  name: cafe latte
  description: A nice, strong and tasty beverage while you are reading.
  components:
  - type: SolutionContainerManager
    solutions:
      drink:
        reagents:
        - ReagentId: CafeLatte
          Quantity: 20
  - type: Sprite
    sprite: Objects/Consumable/Drinks/cafe_latte.rsi
    layers:
      - state: icon_empty
      - state: fill-1
        map: ["enum.SolutionContainerLayers.Fill"]
  - type: Appearance
  - type: SolutionContainerVisuals
    maxFillLevels: 1
    fillBaseName: fill-
    changeColor: false
  - type: TrashOnSolutionEmpty
    solution: drink

- type: entity
  parent: DrinkBaseCup
  id: DrinkTeacup
  name: teacup
  description: A plain white porcelain teacup.
  components:
  - type: SolutionContainerManager
    solutions:
      drink:
        reagents:
        - ReagentId: Tea
          Quantity: 20
  - type: Icon
    sprite: Objects/Consumable/Drinks/teacup.rsi
    state: icon-vend-tea
  - type: Sprite
    sprite: Objects/Consumable/Drinks/teacup.rsi
    layers:
      - state: icon-0
      - map: ["enum.SolutionContainerLayers.Fill"]
        state: icon-4
  - type: Appearance
  - type: SolutionContainerVisuals
    maxFillLevels: 4
    fillBaseName: icon-
  - type: TrashOnSolutionEmpty
    solution: drink

- type: entity
  parent: DrinkBaseCup
  id: DrinkGreenTea
  name: green tea
  description: A plain white porcelain teacup.
  components:
  - type: SolutionContainerManager
    solutions:
      drink:
        reagents:
        - ReagentId: GreenTea
          Quantity: 20
  - type: Icon
    sprite: Objects/Consumable/Drinks/teacup.rsi
    state: icon-vend-green-tea
  - type: Sprite
    sprite: Objects/Consumable/Drinks/teacup.rsi
    layers:
      - state: icon-0
      - map: ["enum.SolutionContainerLayers.Fill"]
        state: icon-4
  - type: Appearance
  - type: SolutionContainerVisuals
    maxFillLevels: 4
    fillBaseName: icon-
  - type: TrashOnSolutionEmpty
    solution: drink

- type: entity
  parent: DrinkBaseCup
  id: DrinkLean
  name: grape juice
  description: Damn, no fun allowed.
  components:
  - type: SolutionContainerManager
    solutions:
      drink:
        reagents:
        - ReagentId: Water
          Quantity: 20
  - type: Sprite
    sprite: Objects/Consumable/Drinks/lean.rsi
    state: icon
  - type: Item
    sprite: Objects/Consumable/Drinks/lean.rsi
  - type: TrashOnSolutionEmpty
    solution: drink

- type: entity
  parent: DrinkBaseCup
  id: DrinkWaterCup
  name: water cup
  description: A paper water cup.
  components:
  - type: Drink
  - type: Sprite
    sprite: Objects/Consumable/Drinks/water_cup.rsi
    layers:
      - state: icon-0
      - map: ["enum.SolutionContainerLayers.Fill"]
        state: icon-1
  - type: Appearance
  - type: SolutionContainerVisuals
    maxFillLevels: 1
    fillBaseName: icon-
  - type: Tag
    tags:
    - Trash
    - WhitelistChameleon
  - type: TrashOnSolutionEmpty
    solution: drink
  - type: Clothing
    slots:
    - HEAD
    quickEquip: false
    sprite: Clothing/Head/Hats/party_water_cup.rsi<|MERGE_RESOLUTION|>--- conflicted
+++ resolved
@@ -38,15 +38,12 @@
     damage:
       types:
         Blunt: 0
-<<<<<<< HEAD
-  - type: StaticPrice
-    price: 4.5
-=======
   - type: DnaSubstanceTrace
   - type: Tag
     tags:
     - DrinkCup
->>>>>>> 9a68cf0b
+  - type: StaticPrice # Frontier
+    price: 4.5 # Frontier
 
 - type: entity
   parent: DrinkBaseCup

--- conflicted
+++ resolved
@@ -2339,23 +2339,7 @@
   id: MobSpiderBase
   abstract: true
   components:
-<<<<<<< HEAD
-  - type: Sprite
-    drawdepth: Mobs
-    layers:
-    - map: ["enum.DamageStateVisualLayers.Base", "movement"]
-      state: tarantula
-      sprite: Mobs/Animals/spider.rsi
-  - type: SpriteMovement
-    movementLayers:
-      movement:
-        state: tarantula-moving
-    noMovementLayers:
-      movement:
-        state: tarantula
   - type: Carriable #DeltaV ##shiva deserves to be held
-=======
->>>>>>> e0163fb0
   - type: Physics
   - type: Fixtures
     fixtures:

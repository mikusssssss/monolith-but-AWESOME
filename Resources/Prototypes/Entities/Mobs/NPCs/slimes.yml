--- conflicted
+++ resolved
@@ -122,22 +122,15 @@
   components:
   - type: ReplacementAccent
     accent: slimes
-<<<<<<< HEAD
-    #Frontier Disabled
-# - type: GhostTakeoverAvailable
-# - type: GhostRole
-#   makeSentient: true
-#   name: ghost-role-information-slimes-name
-#   description: ghost-role-information-slimes-description
-=======
-  - type: GhostTakeoverAvailable
-  - type: GhostRole
-    makeSentient: true
-    name: ghost-role-information-slimes-name
-    description: ghost-role-information-slimes-description
-    raffle:
-      settings: short
->>>>>>> 6829630d
+    # Frontier: Disabled
+#  - type: GhostTakeoverAvailable
+#  - type: GhostRole
+#    makeSentient: true
+#    name: ghost-role-information-slimes-name
+#    description: ghost-role-information-slimes-description
+#    raffle:
+#      settings: short
+    # End Frontier
   - type: Speech
     speechVerb: Slime
     speechSounds: Slime

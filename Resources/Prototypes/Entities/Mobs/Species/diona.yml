--- conflicted
+++ resolved
@@ -8,16 +8,10 @@
   - type: HumanoidAppearance
     species: Diona
   - type: Hunger
-<<<<<<< HEAD
-    starvationDamage:
-      types:
-        Bloodloss: 0.1
-=======
->>>>>>> 76823cc5
     baseDecayRate: 0.0083
   - type: Thirst
     baseDecayRate: 0.0083
-  - type: Carriable # Carrying system from nyanotrasen.  
+  - type: Carriable # Carrying system from nyanotrasen.
   - type: Icon
     sprite: Mobs/Species/Diona/parts.rsi
     state: full
@@ -101,9 +95,7 @@
   - type: BodyEmotes
     soundsId: DionaBodyEmotes
   - type: IgnoreKudzu
-<<<<<<< HEAD
   - type: ShoesRequiredStepTriggerImmune # Frontier
-=======
   - type: IgniteOnHeatDamage
     fireStacks: 1
     threshold: 12
@@ -111,7 +103,6 @@
     actionPrototype: DionaGibAction
     allowedStates:
     - Dead
->>>>>>> 76823cc5
 
 - type: entity
   parent: BaseSpeciesDummy

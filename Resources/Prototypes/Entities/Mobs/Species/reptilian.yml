- type: entity
  save: false
  name: Urisst' Mzhand
  parent: BaseMobSpeciesOrganic
  id: BaseMobReptilian
  abstract: true
  components:
  - type: HumanoidAppearance
    species: Reptilian
  - type: Hunger
    starvationDamage:
      types:
        Cold: 0.1
        Bloodloss: 0.1
  - type: Puller
    needsHands: false
  - type: Thirst
  - type: Carriable # Carrying system from nyanotrasen.
  - type: Icon
    sprite: Mobs/Species/Reptilian/parts.rsi
    state: full
  - type: Body
    prototype: Reptilian
    requiredLegs: 2
<<<<<<< HEAD
  - type: Perishable
  - type: Inventory
    speciesId: reptilian
=======
>>>>>>> dfbf47c3
  - type: Butcherable
    butcheringType: Spike
    spawned:
    - id: FoodMeatLizard
      amount: 5
  - type: Inventory
    speciesId: reptilian
  - type: LizardAccent
  - type: Speech
    speechSounds: Lizard
    speechVerb: Reptilian
  - type: Vocal
    sounds:
      Male: UnisexReptilian
      Female: UnisexReptilian
      Unsexed: UnisexReptilian
  - type: Damageable
    damageContainer: Biological
    damageModifierSet: Scale
  - type: SizeAttributeWhitelist
    tall: true
    tallscale: 1.2
    tallDensity: 220
  - type: MeleeWeapon
    soundHit:
      path: /Audio/Weapons/slash.ogg
    angle: 30
    animation: WeaponArcClaw
    damage:
      types:
        Slash: 4
        Blunt: 1
  - type: Temperature
    heatDamageThreshold: 400
    coldDamageThreshold: 285
    currentTemperature: 310.15
    specificHeat: 42
    coldDamage:
      types:
        Cold : 0.1 #per second, scales with temperature & other constants
    heatDamage:
      types:
        Heat : 1.5 #per second, scales with temperature & other constants

- type: entity
  parent: BaseSpeciesDummy
  id: MobReptilianDummy
  noSpawn: true
  description: A dummy reptilian meant to be used in character setup.
  components:
  - type: HumanoidAppearance
    species: Reptilian

#Weh<|MERGE_RESOLUTION|>--- conflicted
+++ resolved
@@ -22,12 +22,6 @@
   - type: Body
     prototype: Reptilian
     requiredLegs: 2
-<<<<<<< HEAD
-  - type: Perishable
-  - type: Inventory
-    speciesId: reptilian
-=======
->>>>>>> dfbf47c3
   - type: Butcherable
     butcheringType: Spike
     spawned:
@@ -70,7 +64,7 @@
         Cold : 0.1 #per second, scales with temperature & other constants
     heatDamage:
       types:
-        Heat : 1.5 #per second, scales with temperature & other constants
+        Heat : 0.1 #per second, scales with temperature & other constants
 
 - type: entity
   parent: BaseSpeciesDummy

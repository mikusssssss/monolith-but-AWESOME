--- conflicted
+++ resolved
@@ -65,12 +65,6 @@
       295: 0.6
       285: 0.4
   - type: Wagging
-<<<<<<< HEAD
-  - type: Carriable # Carrying system from nyanotrasen.
-  - type: SizeAttributeWhitelist # Frontier
-    tall: true
-    tallscale: 1.2
-=======
   - type: Inventory
     speciesId: reptilian
     femaleDisplacements:
@@ -79,8 +73,10 @@
           32:
             sprite: Mobs/Species/Human/displacement.rsi
             state: jumpsuit-female
-
->>>>>>> 9a68cf0b
+  - type: Carriable # Frontier: Carrying system from nyanotrasen.
+  - type: SizeAttributeWhitelist # Frontier
+    tall: true # Frontier
+    tallscale: 1.2 # Frontier
 
 - type: entity
   parent: BaseSpeciesDummy

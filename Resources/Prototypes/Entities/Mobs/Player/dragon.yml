- type: entity
  parent: [ SimpleSpaceMobBase, FlyingMobBase ]
  id: BaseMobDragon
  suffix: ""
  name: space dragon
  description: A flying leviathan, loosely related to space carps.
  abstract: true
  components:
  - type: GhostRole
    allowMovement: true
    allowSpeech: true
    makeSentient: true
    name: ghost-role-information-space-dragon-name
    description: ghost-role-information-space-dragon-description
  - type: GhostTakeoverAvailable
  - type: HTN
    rootTask:
      task: XenoCompound
    blackboard:
      NavInteract: !type:Bool
        true
      NavPry: !type:Bool
        true
      NavSmash: !type:Bool
        true
  - type: NpcFactionMember
    factions:
    - Dragon
  - type: Speech
    speechVerb: LargeMob
  - type: CombatMode
  - type: MobMover
  - type: InputMover
  - type: MovementSpeedModifier
    baseWalkSpeed: 3
    baseSprintSpeed: 5
    weightlessModifier: 1.5
  - type: RandomSprite
    available:
    - enum.DamageStateVisualLayers.Base:
        alive: Rainbow
  - type: Sprite
    sprite: Mobs/Aliens/Carps/dragon.rsi
    noRot: true
    layers:
    - map: [ "enum.DamageStateVisualLayers.Base" ]
      state: alive
    - map: [ "enum.DamageStateVisualLayers.BaseUnshaded" ]
      state: alive-unshaded
      shader: unshaded
  - type: Appearance
  - type: DamageStateVisuals
    states:
      Alive:
        Base: alive
        BaseUnshaded: alive-unshaded
      Critical:
        Base: crit
      Dead:
        Base: dead
        BaseUnshaded: dead-unshaded
  - type: Physics
    bodyType: KinematicController
  - type: Fixtures
    fixtures:
      fix1:
        shape:
          !type:PhysShapeCircle
          radius: 0.40
        density: 100
        mask:
        - FlyingMobMask
        layer:
        - FlyingMobLayer
  - type: MobState
  - type: MobStateActions
    actions:
      Critical:
      - ActionCritSuccumb
      - ActionCritLastWords
  - type: MobThresholds
    thresholds:
      0: Alive
      450: Critical
      500: Dead
  - type: Metabolizer
    solutionOnBody: false
    updateFrequency: 0.25
    metabolizerTypes: [ Dragon ]
    groups:
    - id: Medicine
    - id: Poison
  - type: Butcherable
    spawned:
    - id: FoodMeatDragon
      amount: 2
  - type: InteractionPopup
    successChance: 0.25 # It's no goose, but you better smell like carp.
    interactSuccessString: petting-success-dragon
    interactFailureString: petting-failure-dragon
    interactFailureSound:
      path: /Audio/Animals/space_dragon_roar.ogg
    soundPerceivedByOthers: false # A 75% chance for a loud roar would get old fast.
  - type: MeleeWeapon
    altDisarm: false
    hidden: true
    soundHit:
      path: /Audio/Weapons/Xeno/alien_claw_flesh3.ogg
    damage:
      types:
        Piercing: 15
        Slash: 15
  - type: Devourer
    foodPreference: Humanoid
    shouldStoreDevoured: true
    chemical: Ichor
    healRate: 15.0
    whitelist:
      components:
      - MobState
      - Door
      tags:
      - Wall
  - type: Tag
    tags:
    - CannotSuicide

- type: entity
  parent: BaseMobDragon
  id: MobDragon
  components:
  - type: Dragon
    spawnsLeft: 2
    spawnsProto: MobCarpDragon
    spawnRiftAction: ActionSpawnRift
  - type: GenericAntag
    rule: Dragon
  - type: GuideHelp
    guides:
    - MinorAntagonists

- type: entity
  parent: BaseMobDragon
  id: MobDragonDungeon
  suffix: Dungeon
  components:
  - type: GhostRole
    description: ghost-role-information-space-dragon-dungeon-description
  - type: SlowOnDamage
    speedModifierThresholds:
      100: 0.7
  - type: MobThresholds
    thresholds:
      0: Alive
      200: Dead
  # less meat spawned since it's a lot easier to kill
  - type: Butcherable
    spawned:
    - id: FoodMeatDragon
      amount: 1
<<<<<<< HEAD
  - type: SalvageMobRestrictions
  # half damage, spread evenly
=======
>>>>>>> 535b013f
  - type: MeleeWeapon
    damage:
      groups:
        Brute: 12

- type: entity
  id: ActionSpawnRift
  name: Summon Carp Rift
  description: Summons a carp rift that will periodically spawns carps.
  noSpawn: true
  components:
  - type: InstantAction
    icon:
      sprite: Interface/Actions/carp_rift.rsi
      state: icon
    event: !type:DragonSpawnRiftActionEvent
    useDelay: 1

- type: entity
  id: ActionDevour
  name: "[color=red]Devour[/color]"
  description: Attempt to break a structure with your jaws or swallow a creature.
  noSpawn: true
  components:
  - type: EntityTargetAction
    icon: { sprite : Interface/Actions/devour.rsi, state: icon }
    iconOn: { sprite : Interface/Actions/devour.rsi, state: icon-on }
    event: !type:DevourActionEvent<|MERGE_RESOLUTION|>--- conflicted
+++ resolved
@@ -158,11 +158,8 @@
     spawned:
     - id: FoodMeatDragon
       amount: 1
-<<<<<<< HEAD
   - type: SalvageMobRestrictions
   # half damage, spread evenly
-=======
->>>>>>> 535b013f
   - type: MeleeWeapon
     damage:
       groups:

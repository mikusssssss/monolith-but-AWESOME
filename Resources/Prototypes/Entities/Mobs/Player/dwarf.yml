- type: entity
  save: false
  name: Urist McHands The Dwarf
<<<<<<< HEAD
  parent: [BaseMobDwarf, BaseMob]
  id: MobDwarf
  components:
    - type: MailReceiver
=======
  parent: BaseMobDwarf
  id: MobDwarf
>>>>>>> 535b013f
<|MERGE_RESOLUTION|>--- conflicted
+++ resolved
@@ -1,12 +1,7 @@
 - type: entity
   save: false
   name: Urist McHands The Dwarf
-<<<<<<< HEAD
-  parent: [BaseMobDwarf, BaseMob]
+  parent: BaseMobDwarf
   id: MobDwarf
   components:
-    - type: MailReceiver
-=======
-  parent: BaseMobDwarf
-  id: MobDwarf
->>>>>>> 535b013f
+    - type: MailReceiver
--- conflicted
+++ resolved
@@ -10,18 +10,5 @@
         Asphyxiation: 1.5 # Make sure you have O2 on you at all times
     damageRecovery:
       types:
-<<<<<<< HEAD
         Asphyxiation: -0.5 # Recovery will suck without chems
-  - type: Alerts
-  - type: Actions
-  - type: Eye
-  - type: CameraRecoil
-  - type: Examiner
-  - type: CanHostGuardian
-  - type: NpcFactionMember
-    factions:
-    - NanoTrasen
-  - type: MailReceiver
-=======
-        Asphyxiation: -0.5 # Recovery will suck without chems
->>>>>>> 947832c6
+  - type: MailReceiver
--- conflicted
+++ resolved
@@ -95,13 +95,9 @@
         Piercing: 0.9
         Heat: 0.4 # this technically means it protects against fires pretty well? -heat is just for lasers and stuff, not atmos temperature
   - type: Reflect
-<<<<<<< HEAD
-    reflectProb: 0.2
-=======
-    reflectProb: 1
+    reflectProb: 0.7
     reflects:
       - Energy
->>>>>>> a7574549
 
 - type: entity
   parent: ClothingOuterBaseLarge

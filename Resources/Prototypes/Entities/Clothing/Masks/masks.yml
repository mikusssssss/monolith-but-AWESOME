- type: entity
  parent: ClothingMaskPullableBase
  id: ClothingMaskGas
  name: gas mask
  description: A face-covering mask that can be connected to an air supply.
  components:
  - type: Sprite
    sprite: Clothing/Mask/gas.rsi
  - type: Clothing
    sprite: Clothing/Mask/gas.rsi
  - type: BreathMask
  - type: IngestionBlocker
  - type: IdentityBlocker
  - type: Tag
    tags:
    - HamsterWearable
    - WhitelistChameleon
  - type: HideLayerClothing
    slots:
    - Snout
    hideOnToggle: true

- type: entity
  parent: [ClothingMaskGas, BaseC1Contraband] # Frontier: BaseRestrictedContraband<BaseC1Contraband
  id: ClothingMaskGasSecurity
  name: security gas mask
  description: A standard issue Security gas mask.
  components:
  - type: Item
    size: Tiny
  - type: Sprite
    sprite: Clothing/Mask/gassecurity.rsi
  - type: Clothing
    sprite: Clothing/Mask/gassecurity.rsi
  - type: Armor
    modifiers:
      coefficients:
        Blunt: 0.95
        Slash: 0.95
        Piercing: 0.95
        Heat: 0.95

- type: entity
  parent: [ClothingMaskGas, BaseC3SyndicateContraband, ContrabandClothing] # Frontier: BaseSyndicateContraband<BaseC3SyndicateContraband, added ContrabandClothing as parent
  id: ClothingMaskGasSyndicate
  name: syndicate gas mask
  description: A close-fitting tactical mask that can be connected to an air supply.
  components:
  - type: Sprite
    sprite: Clothing/Mask/gassyndicate.rsi
  - type: Clothing
    sprite: Clothing/Mask/gassyndicate.rsi
  - type: FlashImmunity
  - type: EyeProtection
  - type: Armor
    modifiers:
      coefficients:
        Blunt: 0.95
        Slash: 0.95
        Piercing: 0.95
        Heat: 0.95

- type: entity
  parent: ClothingMaskGas
  id: ClothingMaskGasAtmos
  name: atmospheric gas mask
  description: Improved gas mask utilized by atmospheric technicians. It's flameproof!
  components:
  - type: Sprite
    sprite: Clothing/Mask/gasatmos.rsi
  - type: Clothing
    sprite: Clothing/Mask/gasatmos.rsi
  - type: Armor
    modifiers:
      coefficients:
        Heat: 0.90 # Frontier 0.80<0.90

- type: entity
  parent: ClothingMaskGasAtmos # Frontier: removed BaseCommandContraband
  id: ClothingMaskGasCaptain
  name: captain's gas mask
  description: Nanotrasen cut corners and repainted a spare atmospheric gas mask, but don't tell anyone.
  components:
  - type: Sprite
    sprite: Clothing/Mask/gascaptain.rsi
  - type: Clothing
    sprite: Clothing/Mask/gascaptain.rsi
  - type: BreathMask
  - type: IngestionBlocker

- type: entity
  parent: [ ClothingMaskGasAtmos, BaseCentcommContraband ]
  id: ClothingMaskGasCentcom
  name: CentComm gas mask
  description: Oooh, gold and green. Fancy! This should help as you sit in your office.
  components:
  - type: Sprite
    sprite: Clothing/Mask/gascentcom.rsi
  - type: Clothing
    sprite: Clothing/Mask/gascentcom.rsi
  - type: BreathMask
  - type: IngestionBlocker

- type: entity
  parent: [ClothingMaskGas, BaseCargoContraband]
  id: ClothingMaskGasExplorer
  name: explorer gas mask
  description: A military-grade gas mask that can be connected to an air supply.
  components:
  - type: Sprite
    sprite: Clothing/Mask/gasexplorer.rsi
  - type: Clothing
    sprite: Clothing/Mask/gasexplorer.rsi
  - type: Armor
    modifiers:
      coefficients:
        Blunt: 0.95 # Frontier 0.90<0.95
        Slash: 0.95 # Frontier 0.90<0.95
        Piercing: 0.95
        Heat: 0.95

- type: entity
  parent: ClothingMaskPullableBase
  id: ClothingMaskBreathMedical
  name: medical mask
  description: A close-fitting sterile mask that can be connected to an air supply.
  components:
  - type: Item
    size: Tiny
  - type: Sprite
    sprite: Clothing/Mask/medical.rsi
  - type: Clothing
    sprite: Clothing/Mask/medical.rsi
  - type: BreathMask
  - type: IngestionBlocker
  - type: Tag
    tags:
    - PetWearable
    - WhitelistChameleon

- type: entity
  parent: ClothingMaskBreathMedical
  id: ClothingMaskBreathMedicalSecurity
  name: military-style medical mask
  description: A medical mask with a small layer of protection against damage and viruses, similar to the one used in the medical units of the first corporate war.
  components:
  - type: Item
    size: Tiny
  - type: Sprite
    sprite: Clothing/Mask/medicalsecurity.rsi
  - type: Clothing
    sprite: Clothing/Mask/medicalsecurity.rsi
  - type: Armor
    modifiers:
      coefficients:
        Blunt: 0.95
        Slash: 0.95
        Piercing: 0.95
        Heat: 0.95

- type: entity
  parent: ClothingMaskPullableBase
  id: ClothingMaskBreath
  name: breath mask
  description: Might as well keep this on 24/7.
  components:
  - type: Item
    size: Tiny
  - type: Sprite
    sprite: Clothing/Mask/breath.rsi
  - type: Clothing
    sprite: Clothing/Mask/breath.rsi
  - type: BreathMask
  - type: IngestionBlocker
  - type: Tag
    tags:
    - PetWearable
    - WhitelistChameleon
  - type: PhysicalComposition
    materialComposition:
      Steel: 50
      Plastic: 100
  - type: StaticPrice
    price: 30 # increases in price after decomposed into raw materials

- type: entity
  parent: ClothingMaskBase
  id: ClothingMaskClownBase
  abstract: true
  name: clown wig and mask
  description: A true prankster's facial attire. A clown is incomplete without his wig and mask.
  components:
  - type: Sprite
    sprite: Clothing/Mask/clown.rsi
  - type: Clothing
    sprite: Clothing/Mask/clown.rsi
  - type: BreathMask
  - type: IdentityBlocker
  - type: Tag
    tags:
    - ClownMask
    - WhitelistChameleon
  - type: HideLayerClothing
    slots:
    - Snout

- type: entity
  parent: ClothingMaskClownBase
  id: ClothingMaskClown
  components:
  - type: Tag
    tags:
    - ClownMask
    - HamsterWearable
    - WhitelistChameleon
  - type: HideLayerClothing
    slots:
    - Snout

- type: entity
  parent: ClothingMaskClown
  id: ClothingMaskClownBanana
  name: banana clown wig and mask
  components:
  - type: Sprite
    sprite: Clothing/Mask/clown_banana.rsi
  - type: Clothing
    sprite: Clothing/Mask/clown_banana.rsi
  - type: Construction
    graph: BananaClownMask
    node: mask

- type: entity
  parent: [ClothingMaskClown, BaseRestrictedContraband]
  id: ClothingMaskClownSecurity
  name: security clown wig and mask
  description: A debatably oxymoronic but protective mask and wig.
  components:
  - type: Sprite
    sprite: Clothing/Mask/clown_security.rsi
  - type: Clothing
    sprite: Clothing/Mask/clown_security.rsi
  - type: Armor
    modifiers:
      coefficients:
        Blunt: 0.95
        Slash: 0.95
        Piercing: 0.95
        Heat: 0.95

- type: entity
  parent: ClothingMaskBase
  id: ClothingMaskJoy
  name: joy mask
  description: Express your happiness or hide your sorrows with this laughing face with crying tears of joy cutout.
  components:
  - type: Sprite
    sprite: Clothing/Mask/joy.rsi
  - type: Clothing
    sprite: Clothing/Mask/joy.rsi
  - type: BreathMask
  - type: IdentityBlocker
  - type: HideLayerClothing
    slots:
    - Snout

- type: entity
  parent: ClothingMaskBase
  id: ClothingMaskMime
  name: mime mask
  description: The traditional mime's mask. It has an eerie facial posture.
  components:
  - type: Sprite
    sprite: Clothing/Mask/mime.rsi
  - type: Clothing
    sprite: Clothing/Mask/mime.rsi
  - type: BreathMask
  - type: IdentityBlocker
  - type: Tag
    tags:
    - HamsterWearable
    - WhitelistChameleon
  - type: HideLayerClothing
    slots:
    - Snout

- type: entity
  parent: ClothingMaskPullableBase
  id: ClothingMaskSterile
  name: sterile mask
  description: A sterile mask designed to help prevent the spread of diseases.
  components:
  - type: Sprite
    sprite: Clothing/Mask/sterile.rsi
  - type: Clothing
    sprite: Clothing/Mask/sterile.rsi
  - type: IngestionBlocker
  - type: Item
    size: Tiny
  - type: IdentityBlocker
    coverage: MOUTH
  - type: PhysicalComposition
    materialComposition:
      Plastic: 25

- type: entity
  parent: ClothingMaskBase
  id: ClothingMaskMuzzle
  name: muzzle
  description: To stop that awful noise.
  components:
  - type: Item
    size: Tiny
  - type: Sprite
    sprite: Clothing/Mask/muzzle.rsi
  - type: Clothing
    sprite: Clothing/Mask/muzzle.rsi
    equipDelay: 3
    unequipDelay: 3
  - type: IngestionBlocker
  - type: AddAccentClothing
    accent: ReplacementAccent
    replacement: mumble
  - type: Construction
    graph: Muzzle
    node: muzzle

- type: entity
  parent: ClothingMaskPullableBase
  id: ClothingMaskPlague
  name: plague doctor mask
  description: A bad omen.
  components:
  - type: Sprite
    sprite: Clothing/Mask/plaguedoctormask.rsi
  - type: Clothing
    sprite: Clothing/Mask/plaguedoctormask.rsi
  - type: BreathMask
  - type: IngestionBlocker
  - type: IdentityBlocker
  - type: HideLayerClothing
    slots:
    - Snout
    hideOnToggle: true

- type: entity
  parent: ClothingMaskClownBase
  id: ClothingMaskCluwne
  name: cluwne face and hair
  suffix: Unremoveable
  description: Cursed cluwne face and hair.
  components:
  - type: Sprite
    sprite: Clothing/Mask/cluwne.rsi
  - type: Clothing
    sprite: Clothing/Mask/cluwne.rsi
  - type: Unremoveable
  - type: AddAccentClothing
    accent: StutteringAccent

- type: entity
  parent: [ ClothingMaskGas, BaseRestrictedContraband ]
  id: ClothingMaskGasSwat
  name: swat gas mask
  description: A elite issue Security gas mask.
  components:
  - type: Sprite
    sprite: Clothing/Mask/swat.rsi
  - type: Clothing
    sprite: Clothing/Mask/swat.rsi
  - type: Tag
    tags:
    - WhitelistChameleon
  - type: HideLayerClothing
    slots:
    - Hair
    - Snout
    hideOnToggle: true
  - type: Armor
    modifiers:
      coefficients:
        Blunt: 0.90
        Slash: 0.90
        Piercing: 0.95
        Heat: 0.95

- type: entity
<<<<<<< HEAD
  parent: ClothingMaskGasExplorer
  id: ClothingMaskGasMercenary # Frontier - Merc to Mercenary
=======
  parent: [ ClothingMaskGas, BaseRestrictedContraband ]
  id: ClothingMaskGasMerc
>>>>>>> a7e29f28
  name: mercenary gas mask
  description: Slightly outdated, but reliable military-style gas mask.
  components:
  - type: Sprite
    sprite: Clothing/Mask/merc.rsi
  - type: Clothing
    sprite: Clothing/Mask/merc.rsi
  - type: Armor
    modifiers:
      coefficients:
        Blunt: 0.90
        Slash: 0.90
        Piercing: 0.95
        Heat: 0.95

- type: entity
  parent: [ ClothingMaskGas, BaseCentcommContraband ]
  id: ClothingMaskGasERT
  name: ert gas mask
  description: The gas mask of the elite squad of the ERT.
  components:
  - type: Sprite
    sprite: Clothing/Mask/ert.rsi
  - type: Clothing
    sprite: Clothing/Mask/ert.rsi
  - type: Tag
    tags:
    - WhitelistChameleon
  - type: HideLayerClothing
    slots:
    - Hair
    - Snout
    hideOnToggle: true
  - type: FlashImmunity
  - type: EyeProtection
  - type: Armor
    modifiers:
      coefficients:
        Blunt: 0.95
        Slash: 0.95
        Piercing: 0.95
        Heat: 0.95

- type: entity
  parent: ClothingMaskGasERT
  id: ClothingMaskGasDeathSquad
  name: death squad gas mask
  description: A unique gas mask for the NT's most elite squad.
  components:
  - type: Sprite
    sprite: Clothing/Mask/squadron.rsi
  - type: Clothing
    sprite: Clothing/Mask/squadron.rsi
  - type: Armor
    modifiers:
      coefficients:
        Blunt: 0.80
        Slash: 0.80
        Piercing: 0.90
        Heat: 0.90

- type: entity
  parent: ClothingMaskBase
  id: ClothingMaskRat
  name: rat mask
  description: A mask of a rat that looks like a rat. Perhaps they will take you for a fellow rat.
  components:
  - type: Sprite
    sprite: Clothing/Mask/rat.rsi
  - type: Clothing
    sprite: Clothing/Mask/rat.rsi
  - type: BreathMask
  - type: Tag
    tags:
    - HamsterWearable
    - WhitelistChameleon
  - type: HideLayerClothing
    slots:
    - Snout
  - type: IdentityBlocker

- type: entity
  parent: ClothingMaskBase
  id: ClothingMaskFox
  name: fox mask
  description: What does the fox say?
  components:
  - type: Sprite
    sprite: Clothing/Mask/fox.rsi
  - type: Clothing
    sprite: Clothing/Mask/fox.rsi
  - type: BreathMask
  - type: IdentityBlocker
  - type: HideLayerClothing
    slots:
    - Snout

- type: entity
  parent: ClothingMaskBase
  id: ClothingMaskBee
  name: bee mask
  description: For the queen!
  components:
  - type: Sprite
    sprite: Clothing/Mask/bee.rsi
  - type: Clothing
    sprite: Clothing/Mask/bee.rsi
  - type: BreathMask
  - type: IdentityBlocker
  - type: HideLayerClothing
    slots:
    - Snout

- type: entity
  parent: ClothingMaskBase
  id: ClothingMaskBear
  name: bear mask
  description: I'm a cloudy, cloudy, cloudy, I'm not a bear at all.
  components:
  - type: Sprite
    sprite: Clothing/Mask/bear.rsi
  - type: Clothing
    sprite: Clothing/Mask/bear.rsi
  - type: BreathMask
  - type: IdentityBlocker
  - type: HideLayerClothing
    slots:
    - Snout

- type: entity
  parent: ClothingMaskBase
  id: ClothingMaskRaven
  name: raven mask
  description: Where I am, death... or glitter.
  components:
  - type: Sprite
    sprite: Clothing/Mask/raven.rsi
  - type: Clothing
    sprite: Clothing/Mask/raven.rsi
  - type: BreathMask
  - type: IdentityBlocker
  - type: HideLayerClothing
    slots:
    - Snout

- type: entity
  parent: ClothingMaskBase
  id: ClothingMaskJackal
  name: jackal mask
  description: It is better not to turn your back to the owner of the mask, it may bite.
  components:
  - type: Sprite
    sprite: Clothing/Mask/jackal.rsi
  - type: Clothing
    sprite: Clothing/Mask/jackal.rsi
  - type: BreathMask
  - type: IdentityBlocker
  - type: HideLayerClothing
    slots:
    - Snout

- type: entity
  parent: ClothingMaskBase
  id: ClothingMaskBat
  name: bat mask
  description: A bloodsucker by night, and a cute, blinded beast by day.
  components:
  - type: Sprite
    sprite: Clothing/Mask/bat.rsi
  - type: Clothing
    sprite: Clothing/Mask/bat.rsi
  - type: BreathMask
  - type: IdentityBlocker
  - type: HideLayerClothing
    slots:
    - Snout

- type: entity
  parent: ClothingMaskBase
  id: ClothingMaskNeckGaiter
  name: neck gaiter
  description: Stylish neck gaiter for your neck, can protect from the cosmic wind?...
  components:
  - type: Sprite
    sprite: Clothing/Mask/neckgaiter.rsi
  - type: Clothing
    sprite: Clothing/Mask/neckgaiter.rsi
  - type: IdentityBlocker
    coverage: MOUTH
  - type: Tag
    tags:
    - WhitelistChameleon

- type: entity
  parent: ClothingMaskNeckGaiter
  id: ClothingMaskNeckGaiterRed
  name: red neck gaiter
  components:
  - type: Sprite
    sprite: Clothing/Mask/neckgaiterred.rsi
  - type: Clothing
    sprite: Clothing/Mask/neckgaiterred.rsi

- type: entity
  parent: ClothingMaskClownBase
  id: ClothingMaskSexyClown
  name: sexy clown mask
  description: Some naughty clowns think this is what the Honkmother looks like.
  components:
  - type: Sprite
    sprite: Clothing/Mask/sexyclown.rsi
  - type: Clothing
    sprite: Clothing/Mask/sexyclown.rsi

- type: entity
  parent: ClothingMaskMime
  id: ClothingMaskSexyMime
  name: sexy mime mask
  description: Those ruddy cheeks just want to be rubbed.
  components:
  - type: Sprite
    sprite: Clothing/Mask/sexymime.rsi
  - type: Clothing
    sprite: Clothing/Mask/sexymime.rsi

- type: entity
  parent: ClothingMaskMime
  id: ClothingMaskSadMime
  name: sad mime mask
  description: Many people think this is what a real mime mask looks like.
  components:
  - type: Sprite
    sprite: Clothing/Mask/sadmime.rsi
  - type: Clothing
    sprite: Clothing/Mask/sadmime.rsi

- type: entity
  parent: ClothingMaskMime
  id: ClothingMaskScaredMime
  name: scared mime mask
  description: Looks like it would scream if it wasn't a mask.
  components:
  - type: Sprite
    sprite: Clothing/Mask/scaredmime.rsi
  - type: Clothing
    sprite: Clothing/Mask/scaredmime.rsi

- type: entity
  parent: ClothingMaskBase
  id: ClothingMaskItalianMoustache
  name: italian moustache
  description: Made from authentic Italian moustache hairs. Gives the wearer an irresistable urge to gesticulate wildly.
  components:
  - type: Sprite
    sprite: Clothing/Mask/italian_moustache.rsi
  - type: Clothing
    sprite: Clothing/Mask/italian_moustache.rsi
  - type: Item
    storedRotation: -90
  - type: AddAccentClothing
    accent: ReplacementAccent
    replacement: italian

- type: entity
  parent: ClothingMaskBase
  id: ClothingMaskNinja
  name: ninja mask
  description: A close-fitting nano-enhanced mask that acts both as an air filter and a post-modern fashion statement.
  components:
  - type: Sprite
    sprite: Clothing/Mask/ninja.rsi
  - type: Clothing
    sprite: Clothing/Mask/ninja.rsi
  - type: Item
    storedRotation: -90
  - type: EyeProtection
  - type: BreathMask
  - type: IdentityBlocker<|MERGE_RESOLUTION|>--- conflicted
+++ resolved
@@ -385,13 +385,8 @@
         Heat: 0.95
 
 - type: entity
-<<<<<<< HEAD
-  parent: ClothingMaskGasExplorer
-  id: ClothingMaskGasMercenary # Frontier - Merc to Mercenary
-=======
-  parent: [ ClothingMaskGas, BaseRestrictedContraband ]
-  id: ClothingMaskGasMerc
->>>>>>> a7e29f28
+  parent: ClothingMaskGasExplorer # Frontier: removed BaseRestrictedContraband
+  id: ClothingMaskGasMercenary # Frontier: Merc to Mercenary
   name: mercenary gas mask
   description: Slightly outdated, but reliable military-style gas mask.
   components:

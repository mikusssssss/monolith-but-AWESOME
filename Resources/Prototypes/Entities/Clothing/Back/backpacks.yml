--- conflicted
+++ resolved
@@ -281,9 +281,6 @@
   - type: Sprite
     sprite: Clothing/Back/Backpacks/cluwne.rsi
   - type: Unremoveable
-<<<<<<< HEAD
-    deleteOnDrop: false
-=======
     deleteOnDrop: false
 
 # Debug
@@ -344,5 +341,4 @@
   components:
   - type: Storage
     grid:
-    - 5,5,11,8
->>>>>>> dfbf47c3
+    - 5,5,11,8
- type: entity
  parent: [BaseStructure, StructureWheeled, BaseC3ContrabandUnredeemable ] # Frontier: BaseMajorContraband<BaseC3ContrabandUnredeemable
  id: NuclearBomb
  name: nuclear fission explosive
  description: You probably shouldn't stick around to see if this is armed.
  components:
  - type: Transform
    anchored: true
  - type: Sprite
    sprite: Objects/Devices/nuke.rsi
    noRot: true
    layers:
    - state: nuclearbomb_base
      map: ["enum.NukeVisualLayers.Base"]
    - state: nuclearbomb_deployed_unlit
      map: ["enum.NukeVisualLayers.Unlit"]
      shader: unshaded
      visible: false
    - state: nuclearbomb_gay
      map: ["pride"]
      visible: false
    - state: nukefestive
      map: ["christmas"]
      visible: false
  - type: Appearance
  - type: HolidayVisuals
    holidays:
      festive:
      - FestiveSeason
      pride:
      - PrideMonth
  - type: GenericVisualizer
    visuals:
      enum.HolidayVisuals.Holiday:
        christmas:
          festive: { visible: true }
        pride:
          pride: { visible: true }
      enum.NukeVisuals.Deployed:
        enum.NukeVisualLayers.Base:
          False: { state: nuclearbomb_base }
          True:  { state: nuclearbomb_deployed }
        enum.NukeVisualLayers.Unlit:
          True:  { visible: true }
          False: { visible: false }
      enum.NukeVisuals.State:
        enum.NukeVisualLayers.Unlit:
          Idle:        { state: nuclearbomb_deployed_unlit }
          Armed:       { state: nuclearbomb_timing }
          YoureFucked: { state: nuclearbomb_exploding }
  - type: Physics
    bodyType: Static
  - type: Fixtures
    fixtures:
      fix1:
        shape:
          !type:PhysShapeCircle
          radius: 0.45
        density: 255 # Has "bluespace technology" to make it lighter, whatever that means. Don't mind the fact that this is lighter then a high capacity fuel tank.
        mask:
        - MachineMask
        layer:
        - HalfWallLayer
  - type: PointLight
    enabled: false
    radius: 4
    energy: 2.0
    color: "#FF4020"
    mask: /Textures/Effects/LightMasks/double_cone.png
  - type: RotatingLight
    speed: 120
  - type: NavMapBeacon
    color: "#ff0000"
    text: nuclear fission explosive
    enabled: false
  - type: NukeLabel
  - type: Nuke
    explosionType: Default
    maxIntensity: 100
    intensitySlope: 5
    totalIntensity: 5000000
    diskSlot:
      name: nuke-slot-component-slot-name-disk
      insertSound:
        path: /Audio/Machines/terminal_insert_disc.ogg
      ejectSound:
        path: /Audio/Machines/terminal_insert_disc.ogg
      whitelist:
        components:
        - NukeDisk
    alertLevelOnActivate: delta
    alertLevelOnDeactivate: green
  - type: InteractionOutline
  - type: ActivatableUI
    key: enum.NukeUiKey.Key
  - type: UserInterface
    interfaces:
      enum.NukeUiKey.Key:
        type: NukeBoundUserInterface
  - type: StaticPrice
    price: 50000 # YOU STOLE A NUCLEAR FISSION EXPLOSIVE?!
  - type: CargoSellBlacklist
  - type: ArrivalsBlacklist
  - type: ItemSlots
  - type: ContainerContainer
    containers:
      Nuke: !type:ContainerSlot
  - type: StealTarget
    stealGroup: NuclearBomb
  - type: WarpPoint
    follow: true
    location: nuclear bomb
<<<<<<< HEAD
  - type: DisableShipyardSale # Frontier
    reason: shipyard-console-dangerous-materials # Frontier
    allowedShipyardTypes: # Frontier:
    - Syndicate # Frontier
    - BlackMarket # Frontier
=======
  - type: FTLSmashImmune
>>>>>>> e0163fb0

- type: entity
  parent: NuclearBomb
  id: NuclearBombUnanchored
  suffix: unanchored
  components:
  - type: Transform
    anchored: false
  - type: Physics
    bodyType: Dynamic

- type: entity
  parent: StorageTank
  id: NuclearBombKeg
  name: nuclear fission explosive
  suffix: keg
  description: You probably shouldn't stick around to see if this is armed. It has a tap on the side.
  components:
  - type: Transform
    anchored: false
  - type: NukeLabel
  - type: Sprite
    sprite: Objects/Devices/nuke.rsi
    layers:
    - state: nuclearbomb_base
    - state: nukefestive
      map: ["christmas"]
      visible: false
    - state: nuclearbomb_gay
      map: [ "pride" ]
      visible: false
  - type: Appearance
  - type: HolidayVisuals
    holidays:
      festive:
      - FestiveSeason
      pride:
      - PrideMonth
  - type: GenericVisualizer
    visuals:
      enum.HolidayVisuals.Holiday:
        christmas:
          festive: { visible: true }
        pride:
          pride: { visible: true }
  - type: Physics
    bodyType: Dynamic
  - type: Fixtures
    fixtures:
      fix1:
        shape:
          !type:PhysShapeCircle
          radius: 0.45
        density: 255
        mask:
        - MachineMask
        layer:
        - WallLayer
  - type: SolutionContainerManager
    solutions:
      tank:
        reagents:
        - ReagentId: NuclearCola
          Quantity: 3000
  - type: ReagentTank
    transferAmount: 100
  - type: StaticPrice
    price: 5000 # That's a pretty fancy keg you got there.<|MERGE_RESOLUTION|>--- conflicted
+++ resolved
@@ -110,15 +110,12 @@
   - type: WarpPoint
     follow: true
     location: nuclear bomb
-<<<<<<< HEAD
+  - type: FTLSmashImmune
   - type: DisableShipyardSale # Frontier
     reason: shipyard-console-dangerous-materials # Frontier
     allowedShipyardTypes: # Frontier:
     - Syndicate # Frontier
     - BlackMarket # Frontier
-=======
-  - type: FTLSmashImmune
->>>>>>> e0163fb0
 
 - type: entity
   parent: NuclearBomb

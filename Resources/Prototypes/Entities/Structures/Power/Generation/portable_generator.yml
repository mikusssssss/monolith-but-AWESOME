--- conflicted
+++ resolved
@@ -185,14 +185,11 @@
         - output_mv
       sprite: Structures/Power/Generation/portable_generator.rsi
       state: portgen0
-<<<<<<< HEAD
-    - type: MaterialStorageMagnetPickup # Frontier
-      range: 0.30
-=======
     - type: PowerSupplier
       supplyRampRate: 5000
       supplyRampTolerance: 1500
->>>>>>> a7e29f28
+    - type: MaterialStorageMagnetPickup # Frontier
+      range: 0.30 # Frontier
 
 - type: entity
   name: S.U.P.E.R.P.A.C.M.A.N.-type portable generator
@@ -249,14 +246,11 @@
         - output_mv
       sprite: Structures/Power/Generation/portable_generator.rsi
       state: portgen1
-<<<<<<< HEAD
-    - type: MaterialStorageMagnetPickup # Frontier
-      range: 0.30 # Frontier
-=======
     - type: PowerSupplier
       supplyRampRate: 7500
       supplyRampTolerance: 2500
->>>>>>> a7e29f28
+    - type: MaterialStorageMagnetPickup # Frontier
+      range: 0.30 # Frontier
 
 - type: entity
   name: J.R.P.A.C.M.A.N.-type portable generator

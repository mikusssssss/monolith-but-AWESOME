--- conflicted
+++ resolved
@@ -13,57 +13,37 @@
   - WeaponProtoKineticAccelerator
 #  - ShuttleGunKineticCircuitboard # Frontier - Hold on there pardner
   # These are roundstart but not replenishable for salvage
-<<<<<<< HEAD
   - WeaponCrusher
   - WeaponCrusherDagger
   # This is not roundstart since its a direct upgrade
   - WeaponCrusherGlaive
 
-#- type: technology
-#  id: DraconicMunitions
-#  name: research-technology-draconic-munitions
-#  icon:
-#    sprite: Objects/Weapons/Guns/Ammunition/Boxes/pistol.rsi
-#    state: incendiarydisplay
-#  discipline: Arsenal
-#  tier: 1
-#  cost: 10000
-#  recipeUnlocks:
-#  - BoxShotgunIncendiary
-#  - MagazineRifleIncendiary
-#  - MagazinePistolIncendiary
-#  - MagazineLightRifleIncendiary
-#  - SpeedLoaderMagnumIncendiary
-#  - MagazineShotgunIncendiary
-#  - MagazineBoxPistolIncendiary
-#  - MagazineBoxMagnumIncendiary
-#  - MagazineBoxLightRifleIncendiary
-#  - MagazineBoxRifleIncendiary
-#  - SpeedLoaderRifleHeavyIncendiary # Frontier
-=======
-
-- type: technology
-  id: DraconicMunitions
-  name: research-technology-draconic-munitions
-  icon:
-    sprite: Objects/Weapons/Guns/Ammunition/Boxes/pistol.rsi
-    state: incendiarydisplay
-  discipline: Arsenal
-  tier: 1
-  cost: 10000
-  recipeUnlocks:
-  - BoxShotgunIncendiary
-  - MagazineRifleIncendiary
-  - MagazinePistolIncendiary
-  - MagazinePistolSubMachineGunIncendiary
-  - MagazineLightRifleIncendiary
-  - SpeedLoaderMagnumIncendiary
-  - MagazineShotgunIncendiary
-  - MagazineBoxPistolIncendiary
-  - MagazineBoxMagnumIncendiary
-  - MagazineBoxLightRifleIncendiary
-  - MagazineBoxRifleIncendiary
->>>>>>> 7f8f1bfb
+# Frontier: restricted arsenal research
+
+# - type: technology
+#   id: DraconicMunitions
+#   name: research-technology-draconic-munitions
+#   icon:
+#     sprite: Objects/Weapons/Guns/Ammunition/Boxes/pistol.rsi
+#     state: incendiarydisplay
+#   discipline: Arsenal
+#   tier: 1
+#   cost: 10000
+#   recipeUnlocks:
+#   - BoxShotgunIncendiary
+#   - MagazineRifleIncendiary
+#   - MagazinePistolIncendiary
+#   - MagazinePistolSubMachineGunIncendiary
+#   - MagazineLightRifleIncendiary
+#   - SpeedLoaderMagnumIncendiary
+#   - MagazineShotgunIncendiary
+#   - MagazineBoxPistolIncendiary
+#   - MagazineBoxMagnumIncendiary
+#   - MagazineBoxLightRifleIncendiary
+#   - MagazineBoxRifleIncendiary
+# #   - SpeedLoaderRifleHeavyIncendiary # Frontier
+
+# End Frontier: restricted arsenal research
 
 - type: technology
   id: WeaponizedLaserManipulation
@@ -91,55 +71,36 @@
   - BoxShellTranquilizer
   - BoxBeanbag
   - WeaponDisabler
-<<<<<<< HEAD
   - MagazineBoxLightRifleRubber # Frontier
   - MagazineBoxMagnumRubber # Frontier
   - MagazineBoxPistolRubber # Frontier
   - MagazineBoxRifleRubber # Frontier
 
-#- type: technology
-#  id: UraniumMunitions
-#  name: research-technology-uranium-munitions
-#  icon:
-#    sprite: Objects/Materials/Sheets/other.rsi
-#    state: uranium
-#  discipline: Arsenal
-#  tier: 1
-#  cost: 7500
-#  recipeUnlocks:
-#  - MagazineRifleUranium
-#  - MagazinePistolUranium
-#  - MagazineLightRifleUranium
-#  - SpeedLoaderMagnumUranium
-#  - MagazineBoxPistolUranium
-#  - MagazineBoxMagnumUranium
-#  - MagazineBoxLightRifleUranium
-#  - MagazineBoxRifleUranium
-#  - BoxShotgunUranium
-#  - SpeedLoaderRifleHeavyUranium # Frontier
-=======
-
-- type: technology
-  id: UraniumMunitions
-  name: research-technology-uranium-munitions
-  icon:
-    sprite: Objects/Materials/Sheets/other.rsi
-    state: uranium
-  discipline: Arsenal
-  tier: 1
-  cost: 7500
-  recipeUnlocks:
-  - MagazineRifleUranium
-  - MagazinePistolUranium
-  - MagazinePistolSubMachineGunUranium
-  - MagazineLightRifleUranium
-  - SpeedLoaderMagnumUranium
-  - MagazineBoxPistolUranium
-  - MagazineBoxMagnumUranium
-  - MagazineBoxLightRifleUranium
-  - MagazineBoxRifleUranium
-  - BoxShotgunUranium
->>>>>>> 7f8f1bfb
+# Frontier: restricted arsenal research
+
+# - type: technology
+#   id: UraniumMunitions
+#   name: research-technology-uranium-munitions
+#   icon:
+#     sprite: Objects/Materials/Sheets/other.rsi
+#     state: uranium
+#   discipline: Arsenal
+#   tier: 1
+#   cost: 7500
+#   recipeUnlocks:
+#   - MagazineRifleUranium
+#   - MagazinePistolUranium
+#   - MagazinePistolSubMachineGunUranium
+#   - MagazineLightRifleUranium
+#   - SpeedLoaderMagnumUranium
+#   - MagazineBoxPistolUranium
+#   - MagazineBoxMagnumUranium
+#   - MagazineBoxLightRifleUranium
+#   - MagazineBoxRifleUranium
+#   - BoxShotgunUranium
+# #  - SpeedLoaderRifleHeavyUranium # Frontier
+
+# End Frontier: restricted arsenal research
 
 - type: technology
   id: AdvancedRiotControl

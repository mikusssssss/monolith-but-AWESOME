--- conflicted
+++ resolved
@@ -61,7 +61,45 @@
     - type: Muted
 
 - type: trait
-<<<<<<< HEAD
+  id: LightweightDrunk
+  name: trait-lightweight-name
+  description: trait-lightweight-desc
+  category: Disabilities
+  components:
+    - type: LightweightDrunk
+      boozeStrengthMultiplier: 2
+
+- type: trait
+  id: Paracusia
+  name: trait-paracusia-name
+  description: trait-paracusia-desc
+  category: Disabilities
+  components:
+    - type: Paracusia
+      minTimeBetweenIncidents: 0.1
+      maxTimeBetweenIncidents: 300
+      maxSoundDistance: 7
+      sounds:
+        collection: Paracusia
+
+- type: trait
+  id: Unrevivable
+  name: trait-unrevivable-name
+  description: trait-unrevivable-desc
+  components:
+    - type: Unrevivable
+
+- type: trait
+  id: Muted
+  name: trait-muted-name
+  description: trait-muted-desc
+  blacklist:
+    components:
+      - BorgChassis
+  components:
+    - type: Muted
+
+- type: trait
   id: WheelchairBound
   name: trait-wheelchair-bound-name
   description: trait-wheelchair-bound-desc
@@ -84,28 +122,8 @@
   id: FrontalLisp
   name: trait-frontal-lisp-name
   description: trait-frontal-lisp-desc
-=======
-  id: LightweightDrunk
-  name: trait-lightweight-name
-  description: trait-lightweight-desc
-  category: Disabilities
->>>>>>> 6829630d
   components:
-    - type: LightweightDrunk
-      boozeStrengthMultiplier: 2
-
-- type: trait
-  id: Paracusia
-  name: trait-paracusia-name
-  description: trait-paracusia-desc
-  category: Disabilities
-  components:
-    - type: Paracusia
-      minTimeBetweenIncidents: 0.1
-      maxTimeBetweenIncidents: 300
-      maxSoundDistance: 7
-      sounds:
-        collection: Paracusia
+    - type: FrontalLisp
 
 - type: trait
   id: Snoring

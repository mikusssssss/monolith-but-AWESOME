- type: constructionGraph
  id: PowerCellPotato
  start: start
  graph:
    - node: start
      edges:
        - to: potatobattery
          steps:
            - tag: Potato
              name: a potato
              icon:
                sprite: Objects/Specific/Hydroponics/potato.rsi
                state: produce
              doAfter: 1
            - material: MetalRod
              amount: 2
              doAfter: 1
            - material: Cable
              amount: 1
              doAfter: 1
    - node: potatobattery
      entity: PowerCellPotato

- type: constructionGraph
  id: PotatoAI
  start: start
  graph:
    - node: start
      edges:
        - to: potatoai
          steps:
            - tag: PotatoBattery
              name: a potato battery
              icon:
                sprite: Objects/Power/power_cells.rsi
                state: potato
              doAfter: 1
            - tag: SmallAIChip
              name: a super-compact AI chip
              icon:
                sprite: Objects/Misc/potatoai_chip.rsi
                state: icon
    - node: potatoai
      entity: PotatoAI

- type: constructionGraph
  id: PotatoAIChip
  start: start
  graph:
    - node: start
      edges:
        - to: potatoaichip
          steps:
            - material: Steel
              amount: 1
              doAfter: 1
            - material: Glass
              amount: 1
              doAfter: 1
            - material: Cable
              amount: 2
              doAfter: 1
<<<<<<< HEAD
            - tag: CapacitorStockPart
              name: capacitor
              icon:
                sprite: _NF/Objects/Misc/stock_parts.rsi # Frontier
                state: capacitor
            - tag: CapacitorStockPart
              name: capacitor
              icon:
                sprite: _NF/Objects/Misc/stock_parts.rsi # Frontier
                state: capacitor
=======
            - material: Capacitor
              amount: 2
>>>>>>> e0163fb0
    - node: potatoaichip
      entity: PotatoAIChip<|MERGE_RESOLUTION|>--- conflicted
+++ resolved
@@ -60,20 +60,7 @@
             - material: Cable
               amount: 2
               doAfter: 1
-<<<<<<< HEAD
-            - tag: CapacitorStockPart
-              name: capacitor
-              icon:
-                sprite: _NF/Objects/Misc/stock_parts.rsi # Frontier
-                state: capacitor
-            - tag: CapacitorStockPart
-              name: capacitor
-              icon:
-                sprite: _NF/Objects/Misc/stock_parts.rsi # Frontier
-                state: capacitor
-=======
             - material: Capacitor
               amount: 2
->>>>>>> e0163fb0
     - node: potatoaichip
       entity: PotatoAIChip
--- conflicted
+++ resolved
@@ -1,15 +1,9 @@
 # Base prototypes
 
 - type: latheRecipe
-<<<<<<< HEAD
-  id: MonkeyCube
-  result: MonkeyCube
-  completetime: 300 # Frontier 30<300
-=======
   abstract: true
   id: BaseCubeRecipe
-  completetime: 30
->>>>>>> e0163fb0
+  completetime: 300 # Frontier 30<300
   materials:
     Biomass: 70 # Frontier: 16<70, same as BioGenMonkeyCube recipe
 
@@ -25,21 +19,11 @@
   parent: BaseCubeRecipe
   id: KoboldCube
   result: KoboldCube
-<<<<<<< HEAD
-  completetime: 300 # Frontier 30<300
-  materials:
-    Biomass: 70 # Frontier: 16<70, same as BioGenKoboldCube recipe
-=======
->>>>>>> e0163fb0
 
 - type: latheRecipe
   parent: BaseCubeRecipe
   id: CowCube
   result: CowCube
-<<<<<<< HEAD
-  completetime: 300 # Frontier 30<300
-=======
->>>>>>> e0163fb0
   materials:
     Biomass: 350 # Frontier: 120<350, went with 1 pound = 1 biomass, used average weight from wiki
 
@@ -47,10 +31,6 @@
   parent: BaseCubeRecipe
   id: GoatCube
   result: GoatCube
-<<<<<<< HEAD
-  completetime: 300 # Frontier 30<300
-=======
->>>>>>> e0163fb0
   materials:
     Biomass: 50 # Frontier: 35<50, used average weight from wiki
 
@@ -74,10 +54,6 @@
   parent: MouseCube
   id: CockroachCube
   result: CockroachCube
-<<<<<<< HEAD
-  completetime: 200 # Frontier 15<200
-=======
->>>>>>> e0163fb0
   materials:
     Biomass: 25 # Frontier: 16<25
 
@@ -85,10 +61,6 @@
   parent: BaseCubeRecipe
   id: SpaceCarpCube
   result: SpaceCarpCube
-<<<<<<< HEAD
-  completetime: 400 # Frontier 30<400
-=======
->>>>>>> e0163fb0
   materials:
     Biomass: 50 # Frontier: 24<50
     Plasma: 600
@@ -106,10 +78,7 @@
   parent: BaseCubeRecipe
   id: AbominationCube
   result: AbominationCube
-<<<<<<< HEAD
   completetime: 400 # Frontier 30<400
-=======
->>>>>>> e0163fb0
   materials: # abominations are slow and essentially worse than even carp
     Biomass: 80 # Frontier: 28<80
     Plasma: 500 # more biomass but less plasma
--- conflicted
+++ resolved
@@ -902,12 +902,8 @@
   category: Circuitry
   completetime: 6
   materials:
-     Steel: 400
-     Glass: 900
-<<<<<<< HEAD
-     Gold: 600
-     Silver: 500
-=======
+     Steel: 100
+     Glass: 900
      Gold: 100
 
 - type: latheRecipe
@@ -925,7 +921,7 @@
   materials:
      Steel: 100
      Glass: 900
-     
+
 - type: latheRecipe
   id: ShuttleGunPerforatorCircuitboard
   result: ShuttleGunPerforatorCircuitboard
@@ -934,30 +930,31 @@
      Steel: 100
      Glass: 900
      Gold: 100
-     
+
 - type: latheRecipe
   id: ShuttleGunKineticCircuitboard
   result: ShuttleGunKineticCircuitboard
   completetime: 6
   materials:
-     Steel: 100
-     Glass: 900
-     
+     Steel: 400
+     Glass: 900
+     Gold: 600
+     Silver: 500
+
 - type: latheRecipe
   id: ShuttleGunFriendshipCircuitboard
   result: ShuttleGunFriendshipCircuitboard
   completetime: 8
   materials:
-     Steel: 100
-     Glass: 900
-     Gold: 50
-     
+     Steel: 2100
+     Glass: 1900
+     Gold: 500
+
 - type: latheRecipe
   id: ShuttleGunDusterCircuitboard
   result: ShuttleGunDusterCircuitboard
   completetime: 12
   materials:
-     Steel: 100
-     Glass: 900
-     Gold: 100
->>>>>>> 76823cc5
+     Steel: 3100
+     Glass: 1900
+     Gold: 1500
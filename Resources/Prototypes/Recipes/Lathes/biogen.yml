--- conflicted
+++ resolved
@@ -1,28 +1,18 @@
 - type: latheRecipe
   id: BioGenMonkeyCube
   result: MonkeyCube
-<<<<<<< HEAD
-  category: Food
+  categories:
+  - Food
   completetime: 300 # Frontier 3<300
-=======
-  categories:
-  - Food
-  completetime: 3
->>>>>>> 4dfd3e57
   materials:
     Biomass: 70
 
 - type: latheRecipe
   id: BioGenKoboldCube
   result: KoboldCube
-<<<<<<< HEAD
-  category: Food
+  categories:
+  - Food
   completetime: 300 # Frontier 3<300
-=======
-  categories:
-  - Food
-  completetime: 3
->>>>>>> 4dfd3e57
   materials:
     Biomass: 70
 

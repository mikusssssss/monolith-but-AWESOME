﻿- type: constructionGraph
  id: WallmountSubstation
  start: start
  graph:
    - node: start
      edges:
      - to: frame
        steps:
        - material: Steel
          amount: 5
          doAfter: 2

    - node: frame
      entity: BaseSubstationWallFrame
      edges:
      - to: start
        steps:
        - tool: Welding
          doAfter: 4
        completed:
        - !type:GivePrototype
          prototype: SheetSteel1
          amount: 5
        - !type:DeleteEntity {}
      - to: parts
        steps:
        - material: Cable
          amount: 5
          doAfter: 0.5
        - material: CableMV
          amount: 5
          doAfter: 0.5
        - material: CableHV
          amount: 5
          doAfter: 0.5
        - tool: Screwing
          doAfter: 2

    - node: parts
      entity: BaseSubstationWallFrame
      edges:
      - to: electronics
        steps:
        - tag: WallmountSubstationElectronics
          store: board
          name: "wallmount substation circuit board"
          icon:
            sprite: "Objects/Misc/module.rsi"
            state: "charger_APC"
          doAfter: 0.5
        - anyTags:
            - PowerCell
            - PowerCellSmall
          store: powercell
          name: a powercell
          icon:
            sprite: "Objects/Power/power_cells.rsi"
            state: "medium"
          doAfter: 0.5
<<<<<<< HEAD
        - tag: CapacitorStockPart
          name: a capacitor
          store: capacitor
          icon:
            sprite: "_NF/Objects/Misc/stock_parts.rsi" # Frontier
            state: "capacitor"
=======
        - material: Capacitor
          amount: 1
>>>>>>> e0163fb0
          doAfter: 0.5
      - to: frame
        completed:
        - !type:GivePrototype
          prototype: CableApcStack1
          amount: 5
        - !type:GivePrototype
          prototype: CableMVStack1
          amount: 5
        - !type:GivePrototype
          prototype: CableHVStack1
          amount: 5
        steps:
        - tool: Cutting
          doAfter: 1


    - node: electronics
      edges:
      - to: substation
        steps:
        - tool: Screwing
          doAfter: 2

    - node: substation
      entity: BaseSubstationWall
      edges:
      - to: parts
        conditions:
        - !type:WirePanel {}
        - !type:ContainerNotEmpty
          container: board
        completed:
        - !type:EmptyAllContainers
          pickup: true
          emptyAtUser: true
        steps:
        - tool: Prying
          doAfter: 1<|MERGE_RESOLUTION|>--- conflicted
+++ resolved
@@ -1,4 +1,4 @@
-﻿- type: constructionGraph
+- type: constructionGraph
   id: WallmountSubstation
   start: start
   graph:
@@ -57,17 +57,8 @@
             sprite: "Objects/Power/power_cells.rsi"
             state: "medium"
           doAfter: 0.5
-<<<<<<< HEAD
-        - tag: CapacitorStockPart
-          name: a capacitor
-          store: capacitor
-          icon:
-            sprite: "_NF/Objects/Misc/stock_parts.rsi" # Frontier
-            state: "capacitor"
-=======
         - material: Capacitor
           amount: 1
->>>>>>> e0163fb0
           doAfter: 0.5
       - to: frame
         completed:

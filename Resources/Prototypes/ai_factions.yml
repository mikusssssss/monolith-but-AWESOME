- type: npcFaction
  id: Dragon
  hostile:
<<<<<<< HEAD
  - NanoTrasen
  - Syndicate
  - Xeno
  - PetsNT
  - Zombie
=======
    - NanoTrasen
    - Syndicate
    - Xeno
    - PetsNT
    - Zombie
    - Revolutionary
>>>>>>> 535b013f

- type: npcFaction
  id: NanoTrasen
  hostile:
  - SimpleHostile
  - Syndicate
  - Xeno
  - Zombie
  - Revolutionary

- type: npcFaction
  id: Mouse
  hostile:
  - PetsNT

- type: npcFaction
  id: Passive

- type: npcFaction
  id: PetsNT
  hostile:
  - Mouse
  - SimpleHostile
  - Zombie
  - Xeno

- type: npcFaction
  id: SimpleHostile
  hostile:
  - NanoTrasen
  - Syndicate
  - Passive
  - PetsNT
  - Zombie
  - Revolutionary

- type: npcFaction
  id: SimpleNeutral

- type: npcFaction
  id: Syndicate
  hostile:
  - NanoTrasen
  - SimpleHostile
  - Xeno
  - PetsNT
  - Zombie

- type: npcFaction
  id: Xeno
  hostile:
  - NanoTrasen
  - Syndicate
  - Passive
  - PetsNT
  - Zombie
  - Revolutionary

- type: npcFaction
  id: Zombie
  hostile:
  - NanoTrasen
  - SimpleNeutral
  - SimpleHostile
  - Syndicate
  - Passive
  - PetsNT
  - Revolutionary

- type: npcFaction
  id: Revolutionary
  hostile:
  - NanoTrasen
  - Zombie
  - SimpleHostile
  - Dragon<|MERGE_RESOLUTION|>--- conflicted
+++ resolved
@@ -1,20 +1,12 @@
 - type: npcFaction
   id: Dragon
   hostile:
-<<<<<<< HEAD
-  - NanoTrasen
-  - Syndicate
-  - Xeno
-  - PetsNT
-  - Zombie
-=======
     - NanoTrasen
     - Syndicate
     - Xeno
     - PetsNT
     - Zombie
     - Revolutionary
->>>>>>> 535b013f
 
 - type: npcFaction
   id: NanoTrasen

# Leader
- type: job
  id: ERTLeader
  name: job-name-ertleader
  description: job-description-ertleader
  playTimeTracker: JobERTLeader
  setPreference: false
  startingGear: ERTLeaderGearEVA
  icon: "JobIconNanotrasen"
  supervisors: job-supervisors-centcom
  canBeAntag: false
  accessGroups:
  - AllAccess
  access:
  - CentralCommand

- type: startingGear
  id: ERTLeaderGear
  equipment:
    jumpsuit: ClothingUniformJumpsuitERTLeader
    back: ClothingBackpackERTLeaderFilled
    shoes: ClothingShoesBootsCombatFilled
    head: ClothingHeadHelmetERTLeader
    eyes: ClothingEyesGlassesSecurity
    gloves: ClothingHandsGlovesCombat
    outerClothing: ClothingOuterArmorBasicSlim
    id: ERTLeaderPDA
    ears: ClothingHeadsetAltCentCom
    belt: ClothingBeltSecurityFilled
<<<<<<< HEAD
    pocket1: WeaponPistolMk58Nonlethal
=======
    pocket1: WeaponPistolN1984Nonlethal
>>>>>>> dfbf47c3
    pocket2: FlashlightSeclite

- type: startingGear
  id: ERTLeaderGearEVA
  equipment:
    jumpsuit: ClothingUniformJumpsuitERTLeader
    back: ClothingBackpackERTLeaderFilled
    shoes: ClothingShoesBootsMagAdv
    mask: ClothingMaskGasERT
    eyes: ClothingEyesGlassesSecurity
    gloves: ClothingHandsGlovesCombat
    outerClothing: ClothingOuterHardsuitERTLeader
    suitstorage: AirTankFilled
    id: ERTLeaderPDA
    ears: ClothingHeadsetAltCentCom
    belt: ClothingBeltSecurityFilled
<<<<<<< HEAD
    pocket1: WeaponPistolMk58Nonlethal
=======
    pocket1: WeaponPistolN1984Nonlethal
>>>>>>> dfbf47c3
    pocket2: FlashlightSeclite

- type: startingGear
  id: ERTLeaderGearEVALecter
  equipment:
    jumpsuit: ClothingUniformJumpsuitERTLeader
    back: ClothingBackpackERTLeaderFilled
    shoes: ClothingShoesBootsMagAdv
    mask: ClothingMaskGasERT
    eyes: ClothingEyesGlassesSecurity
    gloves: ClothingHandsGlovesCombat
    outerClothing: ClothingOuterHardsuitERTLeader
    suitstorage: WeaponRifleLecter
    id: ERTLeaderPDA
    ears: ClothingHeadsetAltCentCom
    belt: ClothingBeltSecurityFilled
    pocket1: MagazineRifle
    pocket2: MagazineRifle
  inhand:
    - AirTankFilled

# Engineer
- type: job
  id: ERTEngineer
  name: job-name-ertengineer
  description: job-description-ertengineer
  playTimeTracker: JobERTEngineer
  setPreference: false
  startingGear: ERTEngineerGearEVA
  icon: "JobIconNanotrasen"
  supervisors: job-supervisors-centcom
  canBeAntag: false
  accessGroups:
  - AllAccess
  access:
  - CentralCommand

- type: startingGear
  id: ERTEngineerGear
  equipment:
    jumpsuit: ClothingUniformJumpsuitERTEngineer
    back: ClothingBackpackERTEngineerFilled
    shoes: ClothingShoesBootsWork
    head: ClothingHeadHelmetERTEngineer
    eyes: ClothingEyesGlassesMeson
    gloves: ClothingHandsGlovesCombat
    outerClothing: ClothingOuterArmorBasicSlim
<<<<<<< HEAD
    id: ERTLeaderPDA
=======
    id: ERTEngineerPDA
>>>>>>> dfbf47c3
    ears: ClothingHeadsetAltCentCom
    belt: ClothingBeltChiefEngineerFilled
    pocket1: Flare
    pocket2: GasAnalyzer

- type: startingGear
  id: ERTEngineerGearEVA
  equipment:
    jumpsuit: ClothingUniformJumpsuitERTEngineer
    back: ClothingBackpackERTEngineerFilled
    shoes: ClothingShoesBootsMagAdv
    mask: ClothingMaskGasERT
    eyes: ClothingEyesGlassesMeson
    gloves: ClothingHandsGlovesCombat
    outerClothing: ClothingOuterHardsuitERTEngineer
    suitstorage: AirTankFilled
<<<<<<< HEAD
    id: ERTLeaderPDA
=======
    id: ERTEngineerPDA
>>>>>>> dfbf47c3
    ears: ClothingHeadsetAltCentCom
    belt: ClothingBeltChiefEngineerFilled
    pocket1: Flare
    pocket2: GasAnalyzer

# Security
- type: job
  id: ERTSecurity
  name: job-name-ertsecurity
  description: job-description-ertsecurity
  playTimeTracker: JobERTSecurity
  setPreference: false
  startingGear: ERTEngineerGearEVA
  icon: "JobIconNanotrasen"
  supervisors: job-supervisors-centcom
  canBeAntag: false
  accessGroups:
  - AllAccess
  access:
  - CentralCommand

- type: startingGear
  id: ERTSecurityGear
  equipment:
    jumpsuit: ClothingUniformJumpsuitERTSecurity
    back: ClothingBackpackERTSecurityFilled
    shoes: ClothingShoesBootsCombatFilled
    head: ClothingHeadHelmetERTSecurity
    eyes: ClothingEyesGlassesSecurity
    gloves: ClothingHandsGlovesCombat
    outerClothing: ClothingOuterArmorBasicSlim
<<<<<<< HEAD
    id: ERTLeaderPDA
=======
    id: ERTSecurityPDA
>>>>>>> dfbf47c3
    ears: ClothingHeadsetAltCentCom
    belt: ClothingBeltSecurityFilled
    pocket1: WeaponPistolMk58Nonlethal
    pocket2: FlashlightSeclite

- type: startingGear
  id: ERTSecurityGearEVA
  equipment:
    jumpsuit: ClothingUniformJumpsuitERTSecurity
    back: ClothingBackpackERTSecurityFilled
    shoes: ClothingShoesBootsMag
    mask: ClothingMaskGasERT
    eyes: ClothingEyesGlassesSecurity
    gloves: ClothingHandsGlovesCombat
    outerClothing: ClothingOuterHardsuitERTSecurity
    suitstorage: AirTankFilled
<<<<<<< HEAD
    id: ERTLeaderPDA
=======
    id: ERTSecurityPDA
>>>>>>> dfbf47c3
    ears: ClothingHeadsetAltCentCom
    belt: ClothingBeltSecurityFilled
    pocket1: WeaponPistolMk58Nonlethal
    pocket2: FlashlightSeclite

- type: startingGear
  id: ERTSecurityGearEVALecter
  equipment:
    jumpsuit: ClothingUniformJumpsuitERTSecurity
    back: ClothingBackpackERTSecurityFilled
    shoes: ClothingShoesBootsMag
    mask: ClothingMaskGasERT
    eyes: ClothingEyesGlassesSecurity
    gloves: ClothingHandsGlovesCombat
    outerClothing: ClothingOuterHardsuitERTSecurity
    suitstorage: WeaponRifleLecter
<<<<<<< HEAD
    id: ERTLeaderPDA
=======
    id: ERTSecurityPDA
>>>>>>> dfbf47c3
    ears: ClothingHeadsetAltCentCom
    belt: ClothingBeltSecurityFilled
    pocket1: MagazineRifle
    pocket2: MagazineRifle
  inhand:
    - AirTankFilled

# Medical
- type: job
  id: ERTMedical
  name: job-name-ertmedic
  description: job-description-ertmedic
  playTimeTracker: JobERTMedical
  setPreference: false
  startingGear: ERTMedicalGearEVA
  icon: "JobIconNanotrasen"
  supervisors: job-supervisors-centcom
  canBeAntag: false
  accessGroups:
  - AllAccess
  access:
  - CentralCommand

- type: startingGear
  id: ERTMedicalGear
  equipment:
    jumpsuit: ClothingUniformJumpsuitERTMedic
    back: ClothingBackpackERTMedicalFilled
    shoes: ClothingShoesBootsCombatFilled
    head: ClothingHeadHelmetERTMedic
    eyes: ClothingEyesHudMedical
    gloves: ClothingHandsGlovesNitrile
    outerClothing: ClothingOuterArmorBasicSlim
<<<<<<< HEAD
    id: ERTLeaderPDA
=======
    id: ERTMedicPDA
>>>>>>> dfbf47c3
    ears: ClothingHeadsetAltCentCom
    belt: ClothingBeltMedicalFilled
    pocket1: HandheldHealthAnalyzer
    pocket2: Flare

- type: startingGear
  id: ERTMedicalGearEVA
  equipment:
    jumpsuit: ClothingUniformJumpsuitERTMedic
    back: ClothingBackpackERTMedicalFilled
    shoes: ClothingShoesBootsMag
    mask: ClothingMaskGasERT
    eyes: ClothingEyesHudMedical
    gloves: ClothingHandsGlovesNitrile
    outerClothing: ClothingOuterHardsuitERTMedical
    suitstorage: AirTankFilled
<<<<<<< HEAD
    id: ERTLeaderPDA
=======
    id: ERTMedicPDA
>>>>>>> dfbf47c3
    ears: ClothingHeadsetAltCentCom
    belt: ClothingBeltMedicalFilled
    pocket1: HandheldHealthAnalyzer
    pocket2: Flare

# Janitor
- type: job
  id: ERTJanitor
  name: job-name-ertjanitor
  description: job-description-ertjanitor
  playTimeTracker: JobERTJanitor
  setPreference: false
  startingGear: ERTJanitorGearEVA
  icon: "JobIconNanotrasen"
  supervisors: job-supervisors-centcom
  canBeAntag: false
  accessGroups:
  - AllAccess
  access:
  - CentralCommand

- type: startingGear
  id: ERTJanitorGear
  equipment:
    jumpsuit: ClothingUniformJumpsuitERTJanitor
    back: ClothingBackpackERTJanitorFilled
    shoes: ClothingShoesGaloshes
    head: ClothingHeadHelmetERTJanitor
    gloves: ClothingHandsGlovesColorPurple
    outerClothing: ClothingOuterArmorBasicSlim
<<<<<<< HEAD
    id: ERTLeaderPDA
=======
    id: ERTJanitorPDA
>>>>>>> dfbf47c3
    ears: ClothingHeadsetAltCentCom
    belt: ClothingBeltJanitorFilled
    pocket1: Flare

- type: startingGear
  id: ERTJanitorGearEVA
  equipment:
    jumpsuit: ClothingUniformJumpsuitERTJanitor
    back: ClothingBackpackERTJanitorFilled
    shoes: ClothingShoesBootsMag
    mask: ClothingMaskGasERT
    gloves: ClothingHandsGlovesColorPurple
    outerClothing: ClothingOuterHardsuitERTJanitor
    suitstorage: AirTankFilled
<<<<<<< HEAD
    id: ERTLeaderPDA
=======
    id: ERTJanitorPDA
>>>>>>> dfbf47c3
    ears: ClothingHeadsetAltCentCom
    belt: ClothingBeltJanitorFilled
    pocket1: Flare<|MERGE_RESOLUTION|>--- conflicted
+++ resolved
@@ -27,11 +27,7 @@
     id: ERTLeaderPDA
     ears: ClothingHeadsetAltCentCom
     belt: ClothingBeltSecurityFilled
-<<<<<<< HEAD
-    pocket1: WeaponPistolMk58Nonlethal
-=======
     pocket1: WeaponPistolN1984Nonlethal
->>>>>>> dfbf47c3
     pocket2: FlashlightSeclite
 
 - type: startingGear
@@ -48,11 +44,7 @@
     id: ERTLeaderPDA
     ears: ClothingHeadsetAltCentCom
     belt: ClothingBeltSecurityFilled
-<<<<<<< HEAD
-    pocket1: WeaponPistolMk58Nonlethal
-=======
     pocket1: WeaponPistolN1984Nonlethal
->>>>>>> dfbf47c3
     pocket2: FlashlightSeclite
 
 - type: startingGear
@@ -100,11 +92,7 @@
     eyes: ClothingEyesGlassesMeson
     gloves: ClothingHandsGlovesCombat
     outerClothing: ClothingOuterArmorBasicSlim
-<<<<<<< HEAD
-    id: ERTLeaderPDA
-=======
     id: ERTEngineerPDA
->>>>>>> dfbf47c3
     ears: ClothingHeadsetAltCentCom
     belt: ClothingBeltChiefEngineerFilled
     pocket1: Flare
@@ -121,11 +109,7 @@
     gloves: ClothingHandsGlovesCombat
     outerClothing: ClothingOuterHardsuitERTEngineer
     suitstorage: AirTankFilled
-<<<<<<< HEAD
-    id: ERTLeaderPDA
-=======
     id: ERTEngineerPDA
->>>>>>> dfbf47c3
     ears: ClothingHeadsetAltCentCom
     belt: ClothingBeltChiefEngineerFilled
     pocket1: Flare
@@ -157,11 +141,7 @@
     eyes: ClothingEyesGlassesSecurity
     gloves: ClothingHandsGlovesCombat
     outerClothing: ClothingOuterArmorBasicSlim
-<<<<<<< HEAD
-    id: ERTLeaderPDA
-=======
     id: ERTSecurityPDA
->>>>>>> dfbf47c3
     ears: ClothingHeadsetAltCentCom
     belt: ClothingBeltSecurityFilled
     pocket1: WeaponPistolMk58Nonlethal
@@ -178,11 +158,7 @@
     gloves: ClothingHandsGlovesCombat
     outerClothing: ClothingOuterHardsuitERTSecurity
     suitstorage: AirTankFilled
-<<<<<<< HEAD
-    id: ERTLeaderPDA
-=======
     id: ERTSecurityPDA
->>>>>>> dfbf47c3
     ears: ClothingHeadsetAltCentCom
     belt: ClothingBeltSecurityFilled
     pocket1: WeaponPistolMk58Nonlethal
@@ -199,11 +175,7 @@
     gloves: ClothingHandsGlovesCombat
     outerClothing: ClothingOuterHardsuitERTSecurity
     suitstorage: WeaponRifleLecter
-<<<<<<< HEAD
-    id: ERTLeaderPDA
-=======
     id: ERTSecurityPDA
->>>>>>> dfbf47c3
     ears: ClothingHeadsetAltCentCom
     belt: ClothingBeltSecurityFilled
     pocket1: MagazineRifle
@@ -237,11 +209,7 @@
     eyes: ClothingEyesHudMedical
     gloves: ClothingHandsGlovesNitrile
     outerClothing: ClothingOuterArmorBasicSlim
-<<<<<<< HEAD
-    id: ERTLeaderPDA
-=======
     id: ERTMedicPDA
->>>>>>> dfbf47c3
     ears: ClothingHeadsetAltCentCom
     belt: ClothingBeltMedicalFilled
     pocket1: HandheldHealthAnalyzer
@@ -258,11 +226,7 @@
     gloves: ClothingHandsGlovesNitrile
     outerClothing: ClothingOuterHardsuitERTMedical
     suitstorage: AirTankFilled
-<<<<<<< HEAD
-    id: ERTLeaderPDA
-=======
     id: ERTMedicPDA
->>>>>>> dfbf47c3
     ears: ClothingHeadsetAltCentCom
     belt: ClothingBeltMedicalFilled
     pocket1: HandheldHealthAnalyzer
@@ -293,11 +257,7 @@
     head: ClothingHeadHelmetERTJanitor
     gloves: ClothingHandsGlovesColorPurple
     outerClothing: ClothingOuterArmorBasicSlim
-<<<<<<< HEAD
-    id: ERTLeaderPDA
-=======
     id: ERTJanitorPDA
->>>>>>> dfbf47c3
     ears: ClothingHeadsetAltCentCom
     belt: ClothingBeltJanitorFilled
     pocket1: Flare
@@ -312,11 +272,7 @@
     gloves: ClothingHandsGlovesColorPurple
     outerClothing: ClothingOuterHardsuitERTJanitor
     suitstorage: AirTankFilled
-<<<<<<< HEAD
-    id: ERTLeaderPDA
-=======
     id: ERTJanitorPDA
->>>>>>> dfbf47c3
     ears: ClothingHeadsetAltCentCom
     belt: ClothingBeltJanitorFilled
     pocket1: Flare
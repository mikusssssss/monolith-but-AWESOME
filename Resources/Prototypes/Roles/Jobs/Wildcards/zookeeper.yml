--- conflicted
+++ resolved
@@ -19,12 +19,4 @@
     head: ClothingHeadSafari
     shoes: ClothingShoesColorWhite
     id: ZookeeperPDA
-<<<<<<< HEAD
-    ears: ClothingHeadsetService
-  innerClothingSkirt: ClothingUniformJumpsuitSafari
-  satchel: ClothingBackpackSatchelFilled
-  duffelbag: ClothingBackpackDuffelFilled
-  messenger: ClothingBackpackMessengerFilled # Frontier
-=======
-    ears: ClothingHeadsetService
->>>>>>> 13dbb95d
+    ears: ClothingHeadsetService
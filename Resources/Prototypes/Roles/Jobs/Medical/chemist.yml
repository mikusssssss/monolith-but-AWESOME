--- conflicted
+++ resolved
@@ -20,11 +20,7 @@
     ears: ClothingHeadsetMedical
     belt: ChemBag
     pocket1: HandLabeler
-<<<<<<< HEAD
-    eyes: ClothingEyesGlassesChemical
-=======
     eyes: ClothingEyesGlassesChemical
   #storage:
     #back:
-    #- Stuff
->>>>>>> 5543689c
+    #- Stuff
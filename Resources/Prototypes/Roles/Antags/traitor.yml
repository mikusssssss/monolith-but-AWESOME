--- conflicted
+++ resolved
@@ -2,11 +2,7 @@
   id: Traitor
   name: roles-antag-syndicate-agent-name
   antagonist: true
-<<<<<<< HEAD
   setPreference: false
-  objective: roles-antag-syndicate-agent-objective
-=======
-  setPreference: true
   objective: roles-antag-syndicate-agent-objective
   guides: [ Traitors ]
 
@@ -41,5 +37,4 @@
     ears: ClothingHeadsetAltSyndicate
     gloves: ClothingHandsGlovesCombat
     pocket1: BaseUplinkRadio40TC
-    id: SyndiPDA
->>>>>>> 6829630d
+    id: SyndiPDA
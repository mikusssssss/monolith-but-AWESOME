# TODO: make more categories
# Guns

- type: listing
  id: UplinkPistolViper
  name: uplink-pistol-viper-name
  description: uplink-pistol-viper-desc
  productEntity: WeaponPistolViper
  discountCategory: rareDiscounts
  discountDownTo:
    Telecrystal: 2
  cost:
    Telecrystal: 3
  categories:
  - UplinkWeaponry

- type: listing
  id: UplinkRevolverPython
  name: uplink-revolver-python-name
  description: uplink-revolver-python-desc
  productEntity: WeaponRevolverPythonAP
  discountCategory: rareDiscounts
  discountDownTo:
    Telecrystal: 2
  cost:
    Telecrystal: 4 # Originally was 13 and then 8 TC but was not used due to high cost
  categories:
  - UplinkWeaponry

# Inbuilt suppressor so it's sneaky + more expensive.
- type: listing
  id: UplinkPistolCobra
  name: uplink-pistol-cobra-name
  description: uplink-pistol-cobra-desc
  productEntity: WeaponPistolCobra
  discountCategory: rareDiscounts
  discountDownTo:
    Telecrystal: 2
  cost:
    Telecrystal: 4
  categories:
  - UplinkWeaponry

# Poor accuracy, slow to fire, cheap option
- type: listing
  id: UplinkRifleMosin
  name: uplink-rifle-mosin-name
  description: uplink-rifle-mosin-desc
  productEntity: WeaponSniperMosin
  cost:
    Telecrystal: 1
  categories:
  - UplinkWeaponry

- type: listing
  id: UplinkEsword
  name: uplink-esword-name
  description: uplink-esword-desc
  icon: { sprite: /Textures/Objects/Weapons/Melee/e_sword.rsi, state: icon }
  discountCategory: veryRareDiscounts
  discountDownTo:
    Telecrystal: 4
  productEntity: EnergySword
  cost:
    Telecrystal: 8
  categories:
  - UplinkWeaponry

- type: listing
  id: UplinkEnergyDagger
  name: uplink-edagger-name
  description: uplink-edagger-desc
  icon: { sprite: /Textures/Objects/Weapons/Melee/e_dagger.rsi, state: icon }
  productEntity: EnergyDaggerBox
  discountCategory: rareDiscounts
  discountDownTo:
    Telecrystal: 1
  cost:
    Telecrystal: 2
  categories:
  - UplinkWeaponry

- type: listing
  id: UplinkThrowingKnivesKit
  name: uplink-knives-kit-name
  description: uplink-knives-kit-desc
  icon: { sprite: /Textures/Objects/Storage/boxicons.rsi, state: throwing_knives }
  productEntity: ThrowingKnivesKit
  discountCategory: rareDiscounts
  discountDownTo:
    Telecrystal: 3
  cost:
    Telecrystal: 6
  categories:
    - UplinkWeaponry

- type: listing
  id: UplinkGlovesNorthStar
  name: uplink-gloves-north-star-name
  description: uplink-gloves-north-star-desc
  productEntity: ClothingHandsGlovesNorthStar
  discountCategory: veryRareDiscounts
  discountDownTo:
    Telecrystal: 4
  cost:
    Telecrystal: 8
  categories:
  - UplinkWeaponry

# - type: listing # Frontier
  # id: UplinkDisposableTurret
  # name: uplink-disposable-turret-name
  # description: uplink-disposable-turret-desc
  # productEntity: ToolboxElectricalTurretFilled
  # discountCategory: usualDiscounts
  # discountDownTo:
    # Telecrystal: 3
  # cost:
    # Telecrystal: 6
  # categories:
  # - UplinkWeaponry
  # conditions:
    # - !type:StoreWhitelistCondition
      # blacklist:
        # tags:
          # - NukeOpsUplink

- type: listing
  id: UplinkEshield
  name: uplink-eshield-name
  description: uplink-eshield-desc
  icon: { sprite: /Textures/Objects/Weapons/Melee/e_shield.rsi, state: eshield-on }
  productEntity: EnergyShield
  discountCategory: veryRareDiscounts
  discountDownTo:
    Telecrystal: 4
  cost:
    Telecrystal: 8
  categories:
  - UplinkWeaponry
  conditions:
  - !type:StoreWhitelistCondition
    whitelist:
      tags:
      - NukeOpsUplink

- type: listing
  id: UplinkSniperBundle
  name: uplink-sniper-bundle-name
  description: uplink-sniper-bundle-desc
  icon: { sprite: /Textures/Objects/Weapons/Guns/Snipers/heavy_sniper.rsi, state: base }
  productEntity: BriefcaseSyndieSniperBundleFilled
  discountCategory: usualDiscounts
  discountDownTo:
    Telecrystal: 6
  cost:
    Telecrystal: 12
  categories:
  - UplinkWeaponry

- type: listing
  id: UplinkC20RBundle
  name: uplink-c20r-bundle-name
  description: uplink-c20r-bundle-desc
  icon: { sprite: /Textures/Objects/Weapons/Guns/SMGs/c20r.rsi, state: icon }
  productEntity: ClothingBackpackDuffelSyndicateFilledSMG
  discountCategory: veryRareDiscounts
  discountDownTo:
    Telecrystal: 10
  cost:
    Telecrystal: 17
  categories:
  - UplinkWeaponry

- type: listing
  id: UplinkBulldogBundle
  name: uplink-buldog-bundle-name
  description: uplink-buldog-bundle-desc
  icon: { sprite: /Textures/Objects/Weapons/Guns/Shotguns/bulldog.rsi, state: icon }
  productEntity: ClothingBackpackDuffelSyndicateFilledShotgun
  discountCategory: veryRareDiscounts
  discountDownTo:
    Telecrystal: 12
  cost:
    Telecrystal: 20
  categories:
  - UplinkWeaponry

# - type: listing # Frontier
  # id: UplinkGrenadeLauncherBundle
  # name: uplink-grenade-launcher-bundle-name
  # description: uplink-grenade-launcher-bundle-desc
  # icon: { sprite: /Textures/Objects/Weapons/Guns/Launchers/china_lake.rsi, state: icon }
  # productEntity: ClothingBackpackDuffelSyndicateFilledGrenadeLauncher
  # discountCategory: veryRareDiscounts
  # discountDownTo:
    # Telecrystal: 20
  # cost:
    # Telecrystal: 25
  # categories:
  # - UplinkWeaponry

- type: listing
  id: UplinkL6SawBundle
  name: uplink-l6-saw-bundle-name
  description: uplink-l6-saw-bundle-desc
  icon: { sprite: /Textures/Objects/Weapons/Guns/LMGs/l6.rsi, state: icon }
  productEntity: ClothingBackpackDuffelSyndicateFilledLMG
  discountCategory: veryRareDiscounts
  discountDownTo:
    Telecrystal: 24
  cost:
    Telecrystal: 30
  categories:
  - UplinkWeaponry

# Explosives

# - type: listing # Frontier
  # id: UplinkExplosiveGrenade
  # name: uplink-explosive-grenade-name
  # description: uplink-explosive-grenade-desc
  # productEntity: ExGrenade
  # discountCategory: usualDiscounts
  # discountDownTo:
    # Telecrystal: 2
  # cost:
    # Telecrystal: 4
  # categories:
  # - UplinkExplosives

- type: listing
  id: UplinkExplosiveGrenadeFlash
  name: uplink-flash-grenade-name
  description: uplink-flash-grenade-desc
  productEntity: GrenadeFlashBang
  cost:
    Telecrystal: 1
  categories:
  - UplinkExplosives

- type: listing
  id: UplinkSmokeGrenade
  name: uplink-smoke-grenade-name
  description: uplink-smoke-grenade-desc
  productEntity: SmokeGrenade
  cost:
    Telecrystal: 1
  categories:
  - UplinkExplosives

<<<<<<< HEAD
# - type: listing # Frontier
  # id: UplinkSyndieMiniBomb
  # name: uplink-mini-bomb-name
  # description: uplink-mini-bomb-desc
  # productEntity: SyndieMiniBomb
  # discountCategory: veryRareDiscounts
  # discountDownTo:
    # Telecrystal: 3
  # cost:
    # Telecrystal: 6
  # categories:
    # - UplinkExplosives

# - type: listing # Frontier
  # id: UplinkSupermatterGrenade
  # name: uplink-supermatter-grenade-name
  # description: uplink-supermatter-grenade-desc
  # productEntity: SupermatterGrenade
  # discountCategory: usualDiscounts
  # discountDownTo:
    # Telecrystal: 3
  # cost:
    # Telecrystal: 6
  # categories:
    # - UplinkExplosives

# - type: listing # Frontier
  # id: UplinkWhiteholeGrenade
  # name: uplink-whitehole-grenade-name
  # description: uplink-whitehole-grenade-desc
  # productEntity: WhiteholeGrenade
  # discountCategory: usualDiscounts
  # discountDownTo:
    # Telecrystal: 1
  # cost:
    # Telecrystal: 3
  # categories:
    # - UplinkExplosives

# - type: listing # Frontier
  # id: UplinkGrenadePenguin
  # name: uplink-penguin-grenade-name
  # description: uplink-penguin-grenade-desc
  # productEntity: MobGrenadePenguin
  # discountCategory: usualDiscounts
  # discountDownTo:
    # Telecrystal: 3
  # cost:
    # Telecrystal: 5
  # categories:
    # - UplinkExplosives
  # conditions:
  # - !type:BuyerWhitelistCondition
    # blacklist:
      # components:
      # - SurplusBundle

# - type: listing # Frontier
  # id: UplinkC4
  # name: uplink-c4-name
  # description: uplink-c4-desc
  # productEntity: C4
  # discountCategory: veryRareDiscounts
  # discountDownTo:
    # Telecrystal: 1
  # cost:
    # Telecrystal: 2
  # categories:
  # - UplinkExplosives

# - type: listing # Frontier
  # id: UplinkGrenadierRig
  # name: uplink-grenadier-rig-name
  # description: uplink-grenadier-rig-desc
  # productEntity: ClothingBeltMilitaryWebbingGrenadeFilled
  # discountCategory: veryRareDiscounts
  # discountDownTo:
    # Telecrystal: 6
  # cost:
    # Telecrystal: 12
  # categories:
  # - UplinkExplosives
  # conditions:
  # - !type:StoreWhitelistCondition
    # whitelist:
      # tags:
      # - NukeOpsUplink

# - type: listing # Frontier
  # id: UplinkC4Bundle
  # name: uplink-c4-bundle-name
  # description: uplink-c4-bundle-desc
  # productEntity: ClothingBackpackDuffelSyndicateC4tBundle
  # discountCategory: veryRareDiscounts
  # discountDownTo:
    # Telecrystal: 8
  # cost:
    # Telecrystal: 12 #you're buying bulk so its a 25% discount, so no additional random discount over it
  # categories:
  # - UplinkExplosives
=======
- type: listing
  id: UplinkSyndieMiniBomb
  name: uplink-mini-bomb-name
  description: uplink-mini-bomb-desc
  productEntity: SyndieMiniBomb
  discountCategory: veryRareDiscounts
  discountDownTo:
    Telecrystal: 3
  cost:
    Telecrystal: 6
  categories:
    - UplinkExplosives

- type: listing
  id: UplinkSingularityGrenade
  name: uplink-singularity-grenade-name
  description: uplink-singularity-grenade-desc
  productEntity: SingularityGrenade
  discountCategory: usualDiscounts
  discountDownTo:
    Telecrystal: 3
  cost:
    Telecrystal: 6
  categories:
    - UplinkExplosives

- type: listing
  id: UplinkWhiteholeGrenade
  name: uplink-whitehole-grenade-name
  description: uplink-whitehole-grenade-desc
  productEntity: WhiteholeGrenade
  discountCategory: usualDiscounts
  discountDownTo:
    Telecrystal: 1
  cost:
    Telecrystal: 3
  categories:
    - UplinkExplosives

- type: listing
  id: UplinkGrenadePenguin
  name: uplink-penguin-grenade-name
  description: uplink-penguin-grenade-desc
  productEntity: MobGrenadePenguin
  discountCategory: usualDiscounts
  discountDownTo:
    Telecrystal: 3
  cost:
    Telecrystal: 5
  categories:
    - UplinkExplosives
  conditions:
  - !type:BuyerWhitelistCondition
    blacklist:
      components:
      - SurplusBundle

- type: listing
  id: UplinkC4
  name: uplink-c4-name
  description: uplink-c4-desc
  productEntity: C4
  discountCategory: veryRareDiscounts
  discountDownTo:
    Telecrystal: 1
  cost:
    Telecrystal: 2
  categories:
  - UplinkExplosives

- type: listing
  id: UplinkGrenadierRig
  name: uplink-grenadier-rig-name
  description: uplink-grenadier-rig-desc
  productEntity: ClothingBeltMilitaryWebbingGrenadeFilled
  discountCategory: veryRareDiscounts
  discountDownTo:
    Telecrystal: 6
  cost:
    Telecrystal: 12
  categories:
  - UplinkExplosives
  conditions:
  - !type:StoreWhitelistCondition
    whitelist:
      tags:
      - NukeOpsUplink

- type: listing
  id: UplinkC4Bundle
  name: uplink-c4-bundle-name
  description: uplink-c4-bundle-desc
  productEntity: ClothingBackpackDuffelSyndicateC4tBundle
  discountCategory: veryRareDiscounts
  discountDownTo:
    Telecrystal: 8
  cost:
    Telecrystal: 12 #you're buying bulk so its a 25% discount, so no additional random discount over it
  categories:
  - UplinkExplosives
>>>>>>> 4dfd3e57

- type: listing
  id: UplinkEmpGrenade
  name: uplink-emp-grenade-name
  description: uplink-emp-grenade-desc
  productEntity: EmpGrenade
  discountCategory: usualDiscounts
  discountDownTo:
    Telecrystal: 1
  cost:
    Telecrystal: 2
  categories:
  - UplinkExplosives

# - type: listing # Frontier
  # id: UplinkExplodingPen
  # name: uplink-exploding-pen-name
  # description: uplink-exploding-pen-desc
  # icon: { sprite: /Textures/Objects/Misc/pens.rsi, state: pen }
  # productEntity: PenExplodingBox
  # discountCategory: usualDiscounts
  # discountDownTo:
    # Telecrystal: 2
  # cost:
    # Telecrystal: 4
  # categories:
  # - UplinkExplosives

# - type: listing # Frontier
  # id: UplinkSyndicateBomb
  # name: uplink-exploding-syndicate-bomb-name
  # description: uplink-exploding-syndicate-bomb-desc
  # productEntity: SyndicateBomb
  # cost:
    # Telecrystal: 11
  # categories:
    # - UplinkExplosives
  # restockTime: 1800
  # conditions:
  # - !type:StoreWhitelistCondition
    # blacklist:
      # tags:
      # - NukeOpsUplink

# - type: listing # Frontier
  # id: UplinkSyndicateBombNukie
  # name: uplink-exploding-syndicate-bomb-name
  # description: uplink-exploding-syndicate-bomb-desc
  # productEntity: SyndicateBomb
  # cost:
    # Telecrystal: 11
  # categories:
    # - UplinkExplosives
  # conditions:
  # - !type:StoreWhitelistCondition
    # whitelist:
      # tags:
      # - NukeOpsUplink

# - type: listing # Frontier
  # id: UplinkClusterGrenade
  # name: uplink-cluster-grenade-name
  # description: uplink-cluster-grenade-desc
  # productEntity: ClusterGrenade
  # discountCategory: usualDiscounts
  # discountDownTo:
    # Telecrystal: 5
  # cost:
    # Telecrystal: 8
  # categories:
  # - UplinkExplosives

- type: listing
  id: UplinkGrenadeShrapnel
  name: uplink-shrapnel-grenade-name
  description: uplink-shrapnel-grenade-desc
  productEntity: GrenadeShrapnel
  discountCategory: rareDiscounts
  discountDownTo:
    Telecrystal: 2
  cost:
    Telecrystal: 4
  categories:
  - UplinkExplosives

- type: listing
  id: UplinkGrenadeIncendiary
  name: uplink-incendiary-grenade-name
  description: uplink-incendiary-grenade-desc
  productEntity: GrenadeIncendiary
  discountCategory: rareDiscounts
  discountDownTo:
    Telecrystal: 2
  cost:
    Telecrystal: 4
  categories:
  - UplinkExplosives

- type: listing
  id: UplinkEmpKit
  name: uplink-emp-kit-name
  description: uplink-emp-kit-desc
  productEntity: ElectricalDisruptionKit
  discountCategory: veryRareDiscounts
  discountDownTo:
    Telecrystal: 4
  cost:
    Telecrystal: 6
  categories:
    - UplinkExplosives

# Ammo

- type: listing
  id: UplinkPistol9mmMagazine
  name: uplink-pistol-magazine-name
  description: uplink-pistol-magazine-desc
  icon: { sprite: /Textures/Objects/Weapons/Guns/Ammunition/Magazine/Pistol/pistol_mag.rsi, state: red-icon }
  productEntity: MagazinePistol
  cost:
    Telecrystal: 1
  categories:
  - UplinkAmmo

# For the C20R
- type: listing
  id: UplinkMagazinePistolSubMachineGun
  name: uplink-pistol-magazine-c20r-name
  description: uplink-pistol-magazine-c20r-desc
  icon: { sprite: /Textures/Objects/Weapons/Guns/Ammunition/Magazine/Pistol/smg_mag.rsi, state: red-icon }
  productEntity: MagazinePistolSubMachineGun
  cost:
    Telecrystal: 2
  categories:
  - UplinkAmmo

# For the Cobra
- type: listing
  id: UplinkMagazinePistolCaselessRifle
  name: uplink-pistol-magazine-caseless-name
  description: uplink-pistol-magazine-caseless-desc
  icon: { sprite: /Textures/Objects/Weapons/Guns/Ammunition/Magazine/CaselessRifle/caseless_pistol_mag.rsi, state: red-icon }
  productEntity: MagazinePistolCaselessRifle
  cost:
    Telecrystal: 1
  categories:
  - UplinkAmmo

# For the Python
- type: listing
  id: UplinkSpeedLoaderMagnumAP
  name: uplink-speedloader-magnum-name
  description: uplink-speedloader-magnu-desc
  icon: { sprite: /Textures/Objects/Weapons/Guns/Ammunition/SpeedLoaders/Magnum/magnum_speed_loader.rsi, state: icon }
  productEntity: SpeedLoaderMagnumAP
  cost:
    Telecrystal: 3
  categories:
  - UplinkAmmo

# For the mosin
- type: listing
  id: UplinkMosinAmmo
  name: uplink-mosin-ammo-name
  description: uplink-mosin-ammo-desc
  productEntity: MagazineBoxLightRifle
  cost:
    Telecrystal: 1
  categories:
  - UplinkAmmo

# for the hristov
- type: listing
  id: UplinkHristovAmmo
  name: uplink-sniper-ammo-name
  description: uplink-sniper-ammo-desc
  productEntity: MagazineBoxAntiMateriel
  cost:
    Telecrystal: 2
  categories:
  - UplinkAmmo

- type: listing
  id: UplinkAmmoBundle
  name: uplink-ammo-bundle-name
  description: uplink-ammo-bundle-desc
  productEntity: ClothingBackpackDuffelSyndicateAmmoFilled
  cost:
    Telecrystal: 15
  categories:
  - UplinkAmmo
  conditions:
    - !type:StoreWhitelistCondition
      whitelist:
        tags:
          - NukeOpsUplink
    - !type:BuyerWhitelistCondition
      blacklist:
        components:
          - SurplusBundle

#Chemicals

- type: listing
  id: UplinkHypopen
  name: uplink-hypopen-name
  description: uplink-hypopen-desc
  icon: { sprite: /Textures/Objects/Misc/pens.rsi, state: pen }
  productEntity: HypopenBox
  discountCategory: rareDiscounts
  discountDownTo:
    Telecrystal: 4
  cost:
    Telecrystal: 6
  categories:
  - UplinkChemicals

- type: listing
  id: UplinkHypoDart
  name: uplink-hypodart-name
  description: uplink-hypodart-desc
  icon: { sprite: /Textures/Objects/Fun/Darts/dart_red.rsi, state: icon }
  productEntity: HypoDartBox
  discountCategory: veryRareDiscounts
  discountDownTo:
    Telecrystal: 1
  cost:
    Telecrystal: 2
  categories:
  - UplinkChemicals

- type: listing
  id: UplinkChemistryKitBundle
  name: uplink-chemistry-kit-name
  description: uplink-chemistry-kit-desc
  icon: { sprite: /Textures/Objects/Storage/boxicons.rsi, state: vials }
  productEntity: ChemicalSynthesisKit
  discountCategory: usualDiscounts
  discountDownTo:
    Telecrystal: 3
  cost:
    Telecrystal: 4
  categories:
  - UplinkChemicals

# - type: listing # Frontier
  # id: UplinkZombieBundle
  # name: uplink-zombie-bundle-name
  # description: uplink-zombie-bundle-desc
  # icon: { sprite: /Textures/Structures/Wallmounts/signs.rsi, state: bio }
  # productEntity: ClothingBackpackDuffelZombieBundle
  # cost:
    # Telecrystal: 40
  # categories:
  # - UplinkChemicals
  # conditions:
  # - !type:StoreWhitelistCondition
    # whitelist:
      # tags:
      # - NukeOpsUplink
  # - !type:BuyerWhitelistCondition
    # blacklist:
      # components:
      # - SurplusBundle

- type: listing
  id: UplinkNocturineChemistryBottle
  name: uplink-nocturine-chemistry-bottle-name
  description: uplink-nocturine-chemistry-bottle-desc
  productEntity: NocturineChemistryBottle
  discountCategory: usualDiscounts
  discountDownTo:
    Telecrystal: 3
  cost:
    Telecrystal: 6
  categories:
  - UplinkChemicals

- type: listing
  id: UplinkCombatMedkit
  name: uplink-combat-medkit-name
  description: uplink-combat-medkit-desc
  productEntity: MedkitCombatFilled
  discountCategory: usualDiscounts
  discountDownTo:
    Telecrystal: 2
  cost:
    Telecrystal: 5
  categories:
  - UplinkChemicals

- type: listing
  id: UplinkCombatMedipen
  name: uplink-combat-medipen-name
  description: uplink-combat-medipen-desc
  productEntity: CombatMedipen
  discountCategory: usualDiscounts
  discountDownTo:
    Telecrystal: 2
  cost:
    Telecrystal: 4
  categories:
  - UplinkChemicals

- type: listing
  id: UplinkStimpack
  name: uplink-stimpack-name
  description: uplink-stimpack-desc
  productEntity: Stimpack
  discountCategory: usualDiscounts
  discountDownTo:
    Telecrystal: 2
  cost:
    Telecrystal: 4
  categories:
  - UplinkChemicals

- type: listing
  id: UplinkStimkit
  name: uplink-stimkit-name
  description: uplink-stimkit-desc
  productEntity: StimkitFilled
  discountCategory: rareDiscounts
  discountDownTo:
    Telecrystal: 8
  cost:
    Telecrystal: 12
  categories:
  - UplinkChemicals

- type: listing
  id: UplinkCigarettes
  name: uplink-cigarettes-name
  description: uplink-cigarettes-desc
  productEntity: CigPackSyndicate
  discountCategory: rareDiscounts
  discountDownTo:
    Telecrystal: 1
  cost:
    Telecrystal: 2
  categories:
  - UplinkChemicals

- type: listing
  id: UplinkMedsBundle
  name: uplink-meds-bundle-name
  description: uplink-meds-bundle-desc
  productEntity: ClothingBackpackDuffelSyndicateMedicalBundleFilled
  discountCategory: rareDiscounts
  discountDownTo:
    Telecrystal: 16
  cost:
    Telecrystal: 24
  categories:
  - UplinkChemicals
  conditions:
    - !type:StoreWhitelistCondition
      whitelist:
        tags:
          - NukeOpsUplink
    - !type:BuyerWhitelistCondition
      blacklist:
        components:
          - SurplusBundle

# Deception

- type: listing
  id: UplinkAgentIDCard
  name: uplink-agent-id-card-name
  description: uplink-agent-id-card-desc
  productEntity: AgentIDCard
  discountCategory: veryRareDiscounts
  discountDownTo:
    Telecrystal: 1
  cost:
    Telecrystal: 3
  categories:
  - UplinkDeception

- type: listing
  id: UplinkStealthBox
  name: uplink-stealth-box-name
  description: uplink-stealth-box-desc
  productEntity: StealthBox
  discountCategory: usualDiscounts
  discountDownTo:
    Telecrystal: 2
  cost:
    Telecrystal: 5
  categories:
  - UplinkDeception

- type: listing
  id: UplinkChameleonProjector
  name: uplink-chameleon-projector-name
  description: uplink-chameleon-projector-desc
  productEntity: ChameleonProjector
  discountCategory: rareDiscounts
  discountDownTo:
    Telecrystal: 4
  cost:
    Telecrystal: 7
  categories:
  - UplinkDeception

- type: listing
  id: UplinkHeadsetEncryptionKey
  name: uplink-encryption-key-name
  description: uplink-encryption-key-desc
  icon: { sprite: /Textures/Objects/Devices/encryption_keys.rsi, state: synd_label }
  productEntity: BoxEncryptionKeySyndie # Two for the price of one
  discountCategory: usualDiscounts
  discountDownTo:
    Telecrystal: 1
  cost:
    Telecrystal: 2
  categories:
  - UplinkDeception

- type: listing
  id: UplinkBinaryTranslatorKey
  name: uplink-binary-translator-key-name
  description: uplink-binary-translator-key-desc
  icon: { sprite: /Textures/Objects/Devices/encryption_keys.rsi, state: ai_label }
  productEntity: EncryptionKeyBinarySyndicate
  cost:
    Telecrystal: 1
  categories:
  - UplinkDeception

- type: listing
  id: UplinkCyberpen
  name: uplink-cyberpen-name
  description: uplink-cyberpen-desc
  productEntity: CyberPen
  cost:
    Telecrystal: 8 # Frontier: 1<8 - same price as an emag, should be more useful here
  categories:
  - UplinkDeception

- type: listing
  id: UplinkDecoyDisk
  name: uplink-decoy-disk-name
  description: uplink-decoy-disk-desc
  productEntity: NukeDiskFake
  cost:
    Telecrystal: 1
  categories:
  - UplinkDeception

- type: listing
  id: UplinkUltrabrightLantern
  name: uplink-ultrabright-lantern-name
  description: uplink-ultrabright-lantern-desc
  productEntity: LanternFlash
  discountCategory: usualDiscounts
  discountDownTo:
    Telecrystal: 1
  cost:
    Telecrystal: 2
  categories:
  - UplinkDeception

- type: listing
  id: UplinkBribe
  name: uplink-bribe-name
  description: uplink-bribe-desc
  productEntity: BriefcaseSyndieLobbyingBundleFilled
  discountCategory: usualDiscounts
  discountDownTo:
    Telecrystal: 2
  cost:
    Telecrystal: 4
  categories:
    - UplinkDeception

# - type: listing
#   id: UplinkGigacancerScanner
#   name: Ultragigacancer Health Analyzer
#   description: Works like a normal health analyzer, other than giving everyone it scans ultragigacancer.
#   productEntity: HandheldHealthAnalyzerGigacancer
#   cost:
#     Telecrystal: 5
#   categories:
#   - UplinkDeception

- type: listing
  id: UplinkDecoyKit
  name: uplink-decoy-kit-name
  description: uplink-decoy-kit-desc
  icon: { sprite: /Textures/Objects/Tools/Decoys/operative_decoy.rsi, state: folded }
  productEntity: ClothingBackpackDuffelSyndicateDecoyKitFilled
  discountCategory: usualDiscounts
  discountDownTo:
    Telecrystal: 3
  cost:
    Telecrystal: 6
  categories:
  - UplinkDeception

# - type: listing # Frontier
  # id: UplinkSyndicateBombFake
  # name: uplink-exploding-syndicate-bomb-fake-name
  # description: uplink-exploding-syndicate-bomb-fake-desc
  # productEntity: SyndicateBombFake
  # discountCategory: usualDiscounts
  # discountDownTo:
    # Telecrystal: 1
  # cost:
    # Telecrystal: 4
  # categories:
  # - UplinkDeception

# Disruption

- type: listing
  id: UplinkAccessBreaker
  name: uplink-access-breaker-name
  description: uplink-access-breaker-desc
  productEntity: AccessBreaker
  discountCategory: rareDiscounts
  discountDownTo:
    Telecrystal: 2
  cost:
    Telecrystal: 4
  categories:
  - UplinkDisruption

- type: listing
  id: UplinkEmag
  name: uplink-emag-name
  description: uplink-emag-desc
  productEntity: Emag
  discountCategory: veryRareDiscounts
  discountDownTo:
    Telecrystal: 3
  cost:
    Telecrystal: 5
  categories:
  - UplinkDisruption

- type: listing
  id: UplinkRadioJammer
  name: uplink-radio-jammer-name
  description: uplink-radio-jammer-desc
  productEntity: RadioJammer
  discountCategory: usualDiscounts
  discountDownTo:
    Telecrystal: 2
  cost:
    Telecrystal: 3
  categories:
  - UplinkDisruption

# - type: listing # Frontier
  # id: UplinkSyndicateWeaponModule
  # name: uplink-syndicate-weapon-module-name
  # description: uplink-syndicate-weapon-module-desc
  # productEntity: BorgModuleSyndicateWeapon
  # discountCategory: usualDiscounts
  # discountDownTo:
    # Telecrystal: 3
  # cost:
    # Telecrystal: 5
  # categories:
  # - UplinkDisruption

# - type: listing # Frontier
  # id: UplinkSyndicateMartyrModule
  # name: uplink-syndicate-martyr-module-name
  # description: uplink-syndicate-martyr-module-desc
  # productEntity: BorgModuleMartyr
  # icon: { sprite: /Textures/Objects/Specific/Robotics/borgmodule.rsi, state: syndicateborgbomb }
  # discountCategory: veryRareDiscounts
  # discountDownTo:
    # Telecrystal: 2
  # cost:
    # Telecrystal: 4
  # categories:
    # - UplinkDisruption

- type: listing
  id: UplinkSoapSyndie
  name: uplink-soap-name
  description: uplink-soap-desc
  productEntity: SoapSyndie
  cost:
    Telecrystal: 1
  categories:
  - UplinkDisruption

- type: listing
  id: UplinkSlipocalypseClusterSoap
  name: uplink-slipocalypse-clustersoap-name
  description: uplink-slipocalypse-clustersoap-desc
  productEntity: SlipocalypseClusterSoap
  discountCategory: rareDiscounts
  discountDownTo:
    Telecrystal: 1
  cost:
    Telecrystal: 2
  categories:
  - UplinkDisruption

- type: listing
  id: UplinkToolbox
  name: uplink-toolbox-name
  description: uplink-toolbox-desc
  productEntity: ToolboxSyndicateFilled
  discountCategory: rareDiscounts
  discountDownTo:
    Telecrystal: 1
  cost:
    Telecrystal: 2
  categories:
  - UplinkDisruption

- type: listing
  id: UplinkSyndicateJawsOfLife
  name: uplink-syndicate-jaws-of-life-name
  description: uplink-syndicate-jaws-of-life-desc
  productEntity: SyndicateJawsOfLife
  discountCategory: rareDiscounts
  discountDownTo:
    Telecrystal: 1
  cost:
    Telecrystal: 2
  categories:
  - UplinkDisruption

- type: listing
  id: UplinkDuffelSurgery
  name: uplink-duffel-surgery-name
  description: uplink-duffel-surgery-desc
  productEntity: ClothingBackpackDuffelSyndicateFilledMedical
  discountCategory: usualDiscounts
  discountDownTo:
    Telecrystal: 2
  cost:
    Telecrystal: 4
  categories:
  - UplinkDisruption

# - type: listing # Frontier
  # id: UplinkPowerSink
  # name: uplink-power-sink-name
  # description: uplink-power-sink-desc
  # productEntity: PowerSink
  # discountCategory: usualDiscounts
  # discountDownTo:
    # Telecrystal: 4
  # cost:
    # Telecrystal: 8
  # categories:
  # - UplinkDisruption
  # conditions:
  # - !type:BuyerWhitelistCondition
      # blacklist:
        # components:
          # - SurplusBundle

# - type: listing # Frontier
  # id: UplinkAntimovCircuitBoard
  # name: uplink-antimov-law-name
  # description: uplink-antimov-law-desc
  # productEntity: AntimovCircuitBoard
  # discountCategory: usualDiscounts
  # discountDownTo:
    # Telecrystal: 10
  # cost:
    # Telecrystal: 14
  # categories:
  # - UplinkDisruption
  # conditions:
  # - !type:StoreWhitelistCondition
     # blacklist:
       # tags:
       # - NukeOpsUplink

# - type: listing # Frontier
  # id: UplinkNukieAntimovCircuitBoard
  # name: uplink-antimov-law-name
  # description: uplink-antimov-law-desc
  # productEntity: AntimovCircuitBoard
  # discountCategory: rareDiscounts
  # discountDownTo:
    # Telecrystal: 20
  # cost:
    # Telecrystal: 24
  # categories:
  # - UplinkDisruption
  # conditions:
  # - !type:StoreWhitelistCondition
    # whitelist:
      # tags:
      # - NukeOpsUplink

- type: listing
  id: UplinkSurplusBundle
  name: uplink-surplus-bundle-name
  description: uplink-surplus-bundle-desc
  productEntity: CrateSyndicateSurplusBundle
  cost:
    Telecrystal: 35 # Frontier: 20<35
  categories:
  - UplinkDisruption
  conditions:
  - !type:StoreWhitelistCondition
    blacklist:
      tags:
      - NukeOpsUplink
  - !type:BuyerWhitelistCondition
    blacklist:
      components:
      - SurplusBundle

# - type: listing
#   id: UplinkSuperSurplusBundle
#   name: uplink-super-surplus-bundle-name
#   description: uplink-super-surplus-bundle-desc
#   productEntity: CrateSyndicateSuperSurplusBundle
#   cost:
#     Telecrystal: 40
#   categories:
#   - UplinkDisruption
#   conditions:
#   - !type:StoreWhitelistCondition
#     blacklist:
#       tags:
#       - NukeOpsUplink
#   - !type:BuyerWhitelistCondition
#     blacklist:
#       components:
#       - SurplusBundle

# - type: listing # Frontier
  # id: UplinkSingarityBeacon
  # name: uplink-singularity-beacon-name
  # description: uplink-singularity-beacon-desc
  # productEntity: SingularityBeacon
  # discountCategory: usualDiscounts
  # discountDownTo:
    # Telecrystal: 4
  # cost:
    # Telecrystal: 12
  # categories:
    # - UplinkDisruption

- type: listing
  id: UplinkCameraBug
  name: uplink-cameraBug-name
  description: uplink-cameraBug-desc
  productEntity: CameraBug
  cost:
    Telecrystal: 4
  categories:
  - UplinkDisruption

# Allies

- type: listing
  id: UplinkHoloparaKit
  name: uplink-holopara-kit-name
  description: uplink-holopara-kit-desc
  icon: { sprite: /Textures/Objects/Misc/guardian_info.rsi, state: icon }
  productEntity: BoxHoloparasite
  discountCategory: usualDiscounts
  discountDownTo:
    Telecrystal: 8
  cost:
    Telecrystal: 14
  categories:
  - UplinkAllies
  conditions:
  - !type:StoreWhitelistCondition
    blacklist:
      tags:
      - NukeOpsUplink

# - type: listing # Frontier
  # id: UplinkReinforcementRadioSyndicate
  # name: uplink-reinforcement-radio-name
  # description: uplink-reinforcement-radio-traitor-desc
  # productEntity: ReinforcementRadioSyndicate
  # icon: { sprite: Objects/Devices/communication.rsi, state: old-radio-urist }
  # discountCategory: usualDiscounts
  # discountDownTo:
    # Telecrystal: 7
  # cost:
    # Telecrystal: 14
  # categories:
  # - UplinkAllies
  # conditions:
    # - !type:StoreWhitelistCondition
      # blacklist:
        # tags:
          # - NukeOpsUplink

# Frontier: no reinforcements
# - type: listing
#   id: UplinkReinforcementRadioSyndicateNukeops # Version for Nukeops that spawns another nuclear operative without the uplink.
#   name: uplink-reinforcement-radio-nukeops-name
#   description: uplink-reinforcement-radio-nukeops-desc
#   productEntity: ReinforcementRadioSyndicateNukeops
#   icon: { sprite: Objects/Devices/communication.rsi, state: old-radio-nukeop }
#   cost:
#     Telecrystal: 30
#   categories:
#   - UplinkAllies
#   conditions:
#     - !type:StoreWhitelistCondition
#       whitelist:
#         tags:
#           - NukeOpsUplink
# End Frontier

# - type: listing # Frontier
  # id: UplinkReinforcementRadioSyndicateCyborgAssault
  # name:  uplink-reinforcement-radio-cyborg-assault-name
  # description: uplink-reinforcement-radio-cyborg-assault-desc
  # productEntity: ReinforcementRadioSyndicateCyborgAssault
  # icon: { sprite: Objects/Devices/communication.rsi, state: old-radio-borg-assault }
  # cost:
    # Telecrystal: 65
  # categories:
    # - UplinkAllies
  # conditions:
    # - !type:StoreWhitelistCondition
      # whitelist:
        # tags:
          # - NukeOpsUplink

# - type: listing # Frontier
  # id: UplinkReinforcementRadioSyndicateAncestor
  # name: uplink-reinforcement-radio-ancestor-name
  # description: uplink-reinforcement-radio-ancestor-desc
  # productEntity: ReinforcementRadioSyndicateAncestor
  # icon: { sprite: Objects/Devices/communication.rsi, state: old-radio-ancestor }
  # discountCategory: usualDiscounts
  # discountDownTo:
    # Telecrystal: 4
  # cost:
    # Telecrystal: 6
  # categories:
  # - UplinkAllies
  # conditions:
    # - !type:StoreWhitelistCondition
      # blacklist:
        # tags:
          # - NukeOpsUplink

# - type: listing # Frontier
  # id: UplinkReinforcementRadioSyndicateAncestorNukeops # Version for Nukeops that spawns a syndicate monkey with the NukeOperative component.
  # name: uplink-reinforcement-radio-ancestor-name
  # description: uplink-reinforcement-radio-ancestor-desc
  # productEntity: ReinforcementRadioSyndicateAncestorNukeops
  # icon: { sprite: Objects/Devices/communication.rsi, state: old-radio-ancestor }
  # discountCategory: usualDiscounts
  # discountDownTo:
    # Telecrystal: 4
  # cost:
    # Telecrystal: 6
  # categories:
  # - UplinkAllies
  # conditions:
    # - !type:StoreWhitelistCondition
      # whitelist:
        # tags:
          # - NukeOpsUplink

- type: listing
  id: UplinkCarpDehydrated
  name: uplink-carp-dehydrated-name
  description: uplink-carp-dehydrated-desc
  productEntity: DehydratedSpaceCarp
  discountCategory: rareDiscounts
  discountDownTo:
    Telecrystal: 1
  cost:
    Telecrystal: 2
  categories:
  - UplinkAllies
  conditions:
  - !type:StoreWhitelistCondition
    blacklist:
      tags:
      - NukeOpsUplink

# - type: listing # Frontier
  # id: UplinkMobCatMicrobomb
  # name: uplink-mobcat-microbomb-name
  # description: uplink-mobcat-microbomb-desc
  # icon: { sprite: Objects/Devices/communication.rsi, state: old-radio-syndicat }
  # productEntity: ReinforcementRadioSyndicateSyndiCat
  # discountCategory: usualDiscounts
  # discountDownTo:
    # Telecrystal: 3
  # cost:
    # Telecrystal: 6
  # categories:
    # - UplinkAllies

- type: listing
  id: UplinkSyndicatePersonalAI
  name: uplink-syndicate-pai-name
  description: uplink-syndicate-pai-desc
  icon: { sprite: /Textures/Objects/Fun/pai.rsi, state: syndicate-icon-pai-off }
  productEntity: SyndicatePersonalAI
  cost:
    Telecrystal: 1
  categories:
    - UplinkAllies
  conditions:
  - !type:ListingLimitedStockCondition
    stock: 1

# Implants

- type: listing
  id: UplinkStorageImplanter
  name: uplink-storage-implanter-name
  description: uplink-storage-implanter-desc
  icon: { sprite: /Textures/Clothing/Back/Backpacks/backpack.rsi, state: icon }
  productEntity: StorageImplanter
  discountCategory: rareDiscounts
  discountDownTo:
    Telecrystal: 4
  cost:
    Telecrystal: 8
  categories:
    - UplinkImplants
  conditions:
    - !type:StoreWhitelistCondition
      blacklist:
        tags:
          - NukeOpsUplink

- type: listing
  id: UplinkFreedomImplanter
  name: uplink-freedom-implanter-name
  description: uplink-freedom-implanter-desc
  icon: { sprite: /Textures/Actions/Implants/implants.rsi, state: freedom }
  productEntity: FreedomImplanter
  discountCategory: veryRareDiscounts
  discountDownTo:
    Telecrystal: 3
  cost:
    Telecrystal: 5
  categories:
    - UplinkImplants

# - type: listing # Frontier
  # id: UplinkScramImplanter
  # name: uplink-scram-implanter-name
  # description: uplink-scram-implanter-desc
  # icon: { sprite: /Textures/Structures/Specific/anomaly.rsi, state: anom4 }
  # productEntity: ScramImplanter
  # discountCategory: veryRareDiscounts
  # discountDownTo:
    # Telecrystal: 4
  # cost:
    # Telecrystal: 6 # it's a gamble that may kill you easily so 6 TC per 2 uses, second one more of a backup
  # categories:
    # - UplinkImplants

- type: listing
  id: UplinkDnaScramblerImplant
  name: uplink-dna-scrambler-implanter-name
  description: uplink-dna-scrambler-implanter-desc
  icon: { sprite: /Textures/Mobs/Species/Human/parts.rsi, state: full }
  productEntity: DnaScramblerImplanter
  discountCategory: usualDiscounts
  discountDownTo:
    Telecrystal: 2
  cost:
    Telecrystal: 5
  categories:
    - UplinkImplants

- type: listing
  id: UplinkEmpImplanter
  name: uplink-emp-implanter-name
  description: uplink-emp-implanter-desc
  icon: { sprite: /Textures/Objects/Magic/magicactions.rsi, state: shield }
  productEntity: EmpImplanter
  discountCategory: veryRareDiscounts
  discountDownTo:
    Telecrystal: 1
  cost:
    Telecrystal: 2
  categories:
    - UplinkImplants

- type: listing
  id: UplinkRadioImplanter
  name: uplink-radio-implanter-name
  description: uplink-radio-implanter-desc
  icon: { sprite: /Textures/Objects/Devices/encryption_keys.rsi, state: synd_label }
  productEntity: RadioImplanter
  discountCategory: usualDiscounts
  discountDownTo:
    Telecrystal: 1
  cost:
    Telecrystal: 2
  categories:
  - UplinkImplants

# - type: listing
#   id: UplinkMicroBombImplanter
#   name: uplink-micro-bomb-implanter-name
#   description: uplink-micro-bomb-implanter-desc
#   icon: { sprite: /Textures/Actions/Implants/implants.rsi, state: explosive }
#   productEntity: MicroBombImplanter
#   cost:
#     Telecrystal: 2
#   categories:
#   - UplinkImplants
#   conditions:
#   - !type:StoreWhitelistCondition
#     whitelist:
#       tags:
#       - NukeOpsUplink
#   - !type:BuyerWhitelistCondition
#     blacklist:
#       components:
#       - SurplusBundle

# - type: listing # Frontier
  # id: UplinkMacroBombImplanter
  # name: uplink-macro-bomb-implanter-name
  # description: uplink-macro-bomb-implanter-desc
  # icon: { sprite: /Textures/Actions/Implants/implants.rsi, state: explosive }
  # productEntity: MacroBombImplanter
  # cost:
    # Telecrystal: 13
  # categories:
    # - UplinkImplants
  # conditions:
    # - !type:StoreWhitelistCondition
      # whitelist:
        # tags:
          # - NukeOpsUplink
    # - !type:BuyerWhitelistCondition
      # blacklist:
        # components:
          # - SurplusBundle

# - type: listing # Frontier
  # id: UplinkDeathAcidifierImplanter
  # name: uplink-death-acidifier-implant-name
  # description: uplink-death-acidifier-implant-desc
  # icon: { sprite: /Textures/Objects/Magic/magicactions.rsi, state: gib }
  # productEntity: DeathAcidifierImplanter
  # cost:
    # Telecrystal: 4
  # categories:
    # - UplinkImplants
  # conditions:
    # - !type:StoreWhitelistCondition
      # whitelist:
        # tags:
          # - NukeOpsUplink

# - type: listing # Frontier
  # id: UplinkUplinkImplanter # uplink uplink real
  # name: uplink-uplink-implanter-name
  # description: uplink-uplink-implanter-desc
  # icon: { sprite: /Textures/Objects/Devices/communication.rsi, state: old-radio }
  # productEntity: UplinkImplanter
  # discountCategory: usualDiscounts
  # discountDownTo:
    # Telecrystal: 1
  # cost:
    # Telecrystal: 2
  # categories:
  # - UplinkImplants
  # conditions:
    # - !type:StoreWhitelistCondition
      # blacklist:
        # tags:
          # - NukeOpsUplink

- type: listing
  id: UplinkDeathRattle
  name: uplink-deathrattle-implant-name
  description: uplink-deathrattle-implant-desc
  productEntity: BoxDeathRattleImplants
  cost:
    Telecrystal: 4
  categories:
  - UplinkImplants
  conditions:
    - !type:StoreWhitelistCondition
      whitelist:
        tags:
          - NukeOpsUplink
    - !type:BuyerWhitelistCondition
      blacklist:
        components:
          - SurplusBundle

- type: listing
  id: UplinkFakeMindshield
  name: uplink-fake-mindshield-name
  description: uplink-fake-mindshield-desc
  icon: { sprite: Interface/Actions/actions_fakemindshield.rsi, state: icon-on }
  productEntity: FakeMindShieldImplanter
  discountDownTo:
    Telecrystal: 2
  cost:
    Telecrystal: 4
  categories:
  - UplinkImplants


# Wearables

- type: listing
  id: UplinkJetpack
  name: uplink-black-jetpack-name
  description: uplink-black-jetpack-desc
  productEntity: JetpackBlackFilled
  discountCategory: veryRareDiscounts
  discountDownTo:
    Telecrystal: 1
  cost:
    Telecrystal: 2
  categories:
  - UplinkWearables

- type: listing
  id: UplinkVoiceMask
  name: uplink-voice-mask-name
  description: uplink-voice-mask-desc
  productEntity: ClothingMaskGasVoiceChameleon
  discountCategory: usualDiscounts
  discountDownTo:
    Telecrystal: 1
  cost:
    Telecrystal: 2
  categories:
  - UplinkWearables

- type: listing
  id: UplinkHolster
  name: uplink-holster-name
  description: uplink-holster-desc
  productEntity: ClothingBeltSyndieHolster
  cost:
    Telecrystal: 1
  categories:
  - UplinkWearables

- type: listing
  id: UplinkChestRig
  name: uplink-chest-rig-name
  description: uplink-chest-rig-desc
  productEntity: ClothingBeltMilitaryWebbing
  cost:
    Telecrystal: 1
  categories:
  - UplinkWearables

- type: listing
  id: UplinkChameleon
  name: uplink-chameleon-name
  description: uplink-chameleon-desc
  productEntity: ClothingBackpackChameleonFill
  icon: { sprite: /Textures/Clothing/Uniforms/Jumpsuit/rainbow.rsi, state: icon }
  discountCategory: usualDiscounts
  discountDownTo:
    Telecrystal: 2
  cost:
    Telecrystal: 4
  categories:
    - UplinkWearables

- type: listing
  id: UplinkClothingNoSlipsShoes
  name: uplink-clothing-no-slips-shoes-name
  description: uplink-clothing-no-slips-shoes-desc
  productEntity: ClothingShoesChameleonNoSlips
  discountCategory: veryRareDiscounts
  discountDownTo:
    Telecrystal: 1
  cost:
    Telecrystal: 2
  categories:
  - UplinkWearables

- type: listing
  id: UplinkgClothingThievingGloves
  name: uplink-clothing-thieving-gloves-name
  description: uplink-clothing-thieving-gloves-desc
  productEntity: ThievingGloves
  discountCategory: veryRareDiscounts
  discountDownTo:
    Telecrystal: 2
  cost:
    Telecrystal: 4
  categories:
  - UplinkWearables

- type: listing
  id: UplinkClothingOuterVestWeb
  name: uplink-clothing-outer-vest-web-name
  description: uplink-clothing-outer-vest-web-desc
  productEntity: ClothingOuterVestWeb
  discountCategory: usualDiscounts
  discountDownTo:
    Telecrystal: 1
  cost:
    Telecrystal: 3
  categories:
  - UplinkWearables

- type: listing
  id: UplinkClothingShoesBootsMagSyndie
  name: uplink-clothing-shoes-boots-mag-syndie-name
  description: uplink-clothing-shoes-boots-mag-syndie-desc
  productEntity: ClothingShoesBootsMagSyndie
  discountCategory: usualDiscounts
  discountDownTo:
    Telecrystal: 2
  cost:
    Telecrystal: 4
  categories:
  - UplinkWearables

- type: listing
  id: UplinkEVASyndie
  name: uplink-eva-syndie-name
  description: uplink-eva-syndie-desc
  icon: { sprite: /Textures/Clothing/OuterClothing/Suits/eva_syndicate.rsi, state: icon }
  productEntity: ClothingBackpackDuffelSyndicateEVABundle
  discountCategory: rareDiscounts
  discountDownTo:
    Telecrystal: 1
  cost:
    Telecrystal: 2
  categories:
  - UplinkWearables

- type: listing
  id: UplinkHardsuitCarp
  name: uplink-hardsuit-carp-name
  description: uplink-hardsuit-carp-desc
  icon: { sprite: /Textures/Clothing/OuterClothing/Suits/carpsuit.rsi, state: icon }
  productEntity: ClothingOuterHardsuitCarp
  discountCategory: rareDiscounts
  discountDownTo:
    Telecrystal: 2
  cost:
    Telecrystal: 4
  categories:
  - UplinkWearables

- type: listing
  id: UplinkHardsuitSyndie
  name: uplink-hardsuit-syndie-name
  description: uplink-hardsuit-syndie-desc
  icon: { sprite: /Textures/Clothing/OuterClothing/Hardsuits/syndicate.rsi, state: icon }
  productEntity: ClothingBackpackDuffelSyndicateHardsuitBundle
  discountCategory: veryRareDiscounts
  discountDownTo:
    Telecrystal: 4
  cost:
    Telecrystal: 8
  categories:
  - UplinkWearables

- type: listing
  id: UplinkClothingOuterArmorRaid
  name: uplink-syndie-raid-name
  description: uplink-syndie-raid-desc
  icon: { sprite: /Textures/Clothing/OuterClothing/Armor/syndie-raid.rsi, state: icon }
  productEntity: ClothingBackpackDuffelSyndicateRaidBundle
  cost:
    Telecrystal: 8
  categories:
  - UplinkWearables
  conditions:
  - !type:StoreWhitelistCondition
    whitelist:
      tags:
      - NukeOpsUplink

- type: listing
  id: UplinkHardsuitSyndieElite
  name: uplink-hardsuit-syndieelite-name
  description: uplink-hardsuit-syndieelite-desc
  icon: { sprite: /Textures/Clothing/OuterClothing/Hardsuits/syndieelite.rsi, state: icon }
  productEntity: ClothingBackpackDuffelSyndicateEliteHardsuitBundle
  discountCategory: rareDiscounts
  discountDownTo:
    Telecrystal: 7
  cost:
    Telecrystal: 12
  categories:
  - UplinkWearables

- type: listing
  id: UplinkClothingOuterHardsuitJuggernaut
  name: uplink-clothing-outer-hardsuit-juggernaut-name
  description: uplink-clothing-outer-hardsuit-juggernaut-desc
  icon: { sprite: /Textures/Structures/Storage/Crates/syndicate.rsi, state: icon }
  productEntity: CrateCybersunJuggernautBundle
  discountCategory: veryRareDiscounts
  discountDownTo:
    Telecrystal: 8
  cost:
    Telecrystal: 12
  categories:
  - UplinkWearables

- type: listing
  id: UplinkClothingEyesHudSyndicate
  name: uplink-clothing-eyes-hud-syndicate-name
  description: uplink-clothing-eyes-hud-syndicate-desc
  productEntity: ClothingEyesHudSyndicate
  cost:
    Telecrystal: 2
  categories:
    - UplinkWearables
  conditions:
    - !type:StoreWhitelistCondition
      whitelist:
        tags:
          - NukeOpsUplink

- type: listing
  id: UplinkClothingConductingGloves
  name: uplink-clothing-conducting-gloves-name
  description: uplink-clothing-conducting-gloves-desc
  productEntity: ClothingHandsGlovesConducting
  cost:
    Telecrystal: 2
  categories:
  - UplinkWearables

- type: listing
  id: UplinkBackpackSyndicate
  name: uplink-backpack-syndicate-name
  description: uplink-backpack-syndicate-desc
  productEntity: ClothingBackpackSyndicate
  cost:
    Telecrystal: 2
  categories:
    - UplinkWearables

 # Pointless

- type: listing
  id: UplinkBarberScissors
  name: uplink-barber-scissors-name
  description: uplink-barber-scissors-desc
  productEntity: BarberScissors
  cost:
    Telecrystal: 1
  categories:
  - UplinkPointless

# - type: listing # Frontier
  # id: UplinkSnackBox
  # name: uplink-snack-box-name
  # description: uplink-snack-box-desc
  # productEntity: HappyHonkNukieSnacks
  # cost:
    # Telecrystal: 1
  # categories:
  # - UplinkPointless

- type: listing
  id: UplinkRevolverCapGun
  name: uplink-revolver-cap-gun-name
  description: uplink-revolver-cap-gun-desc
  productEntity: RevolverCapGun
  discountCategory: rareDiscounts
  discountDownTo:
    Telecrystal: 2
  cost:
    Telecrystal: 4
  categories:
  - UplinkPointless

- type: listing
  id: UplinkSyndicateStamp
  name: uplink-syndicate-stamp-name
  description: uplink-syndicate-stamp-desc
  productEntity: RubberStampSyndicate
  discountCategory: rareDiscounts
  discountDownTo:
    Telecrystal: 1
  cost:
    Telecrystal: 2
  categories:
  - UplinkPointless

- type: listing
  id: UplinkCatEars
  name: uplink-cat-ears-name
  description: uplink-cat-ears-desc
  productEntity: ClothingHeadHatCatEars
  cost:
    Telecrystal: 26
  categories:
  - UplinkPointless

- type: listing
  id: UplinkOutlawHat
  name: uplink-outlaw-hat-name
  description: uplink-outlaw-hat-desc
  productEntity: ClothingHeadHatOutlawHat
  cost:
    Telecrystal: 1
  categories:
  - UplinkPointless

- type: listing
  id: UplinkOutlawGlasses
  name: uplink-outlaw-glasses-name
  description: uplink-outlaw-glasses-desc
  productEntity: ClothingEyesGlassesOutlawGlasses
  cost:
    Telecrystal: 1
  categories:
  - UplinkPointless

- type: listing
  id: UplinkCostumePyjama
  name: uplink-costume-pyjama-name
  description: uplink-costume-pyjama-desc
  productEntity: ClothingBackpackDuffelSyndicatePyjamaBundle
  cost:
    Telecrystal: 4
  categories:
  - UplinkPointless

# - type: listing # Frontier
  # id: UplinkCostumeClown
  # name: uplink-costume-clown-name
  # description: uplink-costume-clown-desc
  # productEntity: ClothingBackpackDuffelSyndicateCostumeClown
  # cost:
    # Telecrystal: 2
  # categories:
  # - UplinkPointless

- type: listing
  id: UplinkCarpSuitBundle
  name: uplink-carp-suit-bundle-name
  description: uplink-carp-suit-bundle-desc
  productEntity: ClothingBackpackDuffelSyndicateCarpSuit
  cost:
    Telecrystal: 4
  categories:
  - UplinkPointless

- type: listing
  id: UplinkOperativeSuit
  name: uplink-operative-suit-name
  description: uplink-operative-suit-desc
  productEntity: ClothingUniformJumpsuitOperative
  cost:
    Telecrystal: 1
  categories:
  - UplinkPointless

- type: listing
  id: UplinkOperativeSkirt
  name: uplink-operative-skirt-name
  description: uplink-operative-skirt-desc
  productEntity: ClothingUniformJumpskirtOperative
  cost:
    Telecrystal: 1
  categories:
  - UplinkPointless

- type: listing
  id: UplinkBalloon
  name: uplink-balloon-name
  description: uplink-balloon-desc
  productEntity: BalloonSyn
  cost:
    Telecrystal: 20
  categories:
  - UplinkPointless

- type: listing
  id: UplinkScarfSyndieRed
  name: uplink-scarf-syndie-red-name
  description: uplink-scarf-syndie-red-desc
  productEntity: ClothingNeckScarfStripedSyndieRed
  cost:
    Telecrystal: 1
  categories:
  - UplinkPointless

- type: listing
  id: UplinkScarfSyndieGreen
  name: uplink-scarf-syndie-green-name
  description: uplink-scarf-syndie-green-desc
  productEntity: ClothingNeckScarfStripedSyndieGreen
  cost:
    Telecrystal: 1
  categories:
    - UplinkPointless

- type: listing
  id: UplinkSyndicateBusinessCard
  name: uplink-business-card-name
  description: uplink-business-card-desc
  productEntity: SyndicateBusinessCard
  categories:
    - UplinkPointless
  conditions:
  - !type:ListingLimitedStockCondition
    stock: 3

# Job Specific

- type: listing
  id: uplinkGatfruitSeeds
  name: uplink-gatfruit-seeds-name
  description: uplink-gatfruit-seeds-desc
  productEntity: GatfruitSeeds
  discountCategory: usualDiscounts
  discountDownTo:
    Telecrystal: 5 # Frontier: 3<5
  cost:
    Telecrystal: 10 # Frontier: 6<10 (all the time in the world)
  categories:
  - UplinkWeaponry # Frontier: UplinkJob<UplinkWeaponry
  # conditions: # Frontier: 
  # - !type:BuyerJobCondition
  #   whitelist:
  #   - Botanist

- type: listing
  id: uplinkRiggedBoxingGlovesPassenger
  name: uplink-rigged-boxing-gloves-name
  description: uplink-rigged-boxing-gloves-desc
  productEntity: ClothingHandsGlovesBoxingRigged
  discountCategory: usualDiscounts
  discountDownTo:
    Telecrystal: 3
  cost:
    Telecrystal: 6
  categories:
    - UplinkWeaponry # Frontier: UplinkJob<UplinkWeaponry
  # conditions: # Frontier: no passengers
  #   - !type:BuyerJobCondition
  #     whitelist:
  #       - Passenger

# - type: listing # Frontier: duped versus above
#   id: uplinkRiggedBoxingGlovesBoxer
#   name: uplink-rigged-boxing-gloves-name
#   description: uplink-rigged-boxing-gloves-desc
#   productEntity: ClothingHandsGlovesBoxingRigged
#   discountCategory: usualDiscounts
#   discountDownTo:
#     Telecrystal: 2
#   cost:
#     Telecrystal: 4
#   categories:
#     - UplinkJob
#   conditions:
#     - !type:BuyerJobCondition
#       whitelist:
#         - Boxer

# - type: listing # Frontier
  # id: uplinkNecronomicon
  # name: uplink-necronomicon-name
  # description: uplink-necronomicon-desc
  # productEntity: BibleNecronomicon
  # discountCategory: usualDiscounts
  # discountDownTo:
    # Telecrystal: 2
  # cost:
    # Telecrystal: 4
  # categories:
  # - UplinkJob
  # conditions:
  # - !type:BuyerJobCondition
    # whitelist:
    # - Chaplain
  # - !type:BuyerWhitelistCondition
    # blacklist:
      # components:
      # - SurplusBundle

# - type: listing # Frontier
  # id: uplinkHolyHandGrenade
  # name: uplink-holy-hand-grenade-name
  # description: uplink-holy-hand-grenade-desc
  # productEntity: HolyHandGrenade
  # discountCategory: rareDiscounts
  # discountDownTo:
    # Telecrystal: 14
  # cost:
    # Telecrystal: 20
  # categories:
  # - UplinkJob
  # conditions:
  # - !type:BuyerJobCondition
    # whitelist:
    # - Chaplain

- type: listing
  id: uplinkRevolverCapGunFake
  name: uplink-revolver-cap-gun-fake-name
  description: uplink-revolver-cap-gun-fake-desc
  productEntity: RevolverCapGunFake
  discountCategory: rareDiscounts
  discountDownTo:
    Telecrystal: 3
  cost:
    Telecrystal: 5
  categories:
  - UplinkWeaponry # Frontier: UplinkJob<UplinkWeaponry
  # conditions: # Frontier: no mimes or clowns
  # - !type:BuyerJobCondition
  #   whitelist:
  #   - Mime
  #   - Clown

# - type: listing # Frontier: no fun allowed
#   id: uplinkBananaPeelExplosive
#   name: uplink-banana-peel-explosive-name
#   description: uplink-banana-peel-explosive-desc
#   icon: { sprite: Objects/Specific/Hydroponics/banana.rsi, state: peel }
#   productEntity: TrashBananaPeelExplosiveUnarmed
#   discountCategory: rareDiscounts
#   discountDownTo:
#     Telecrystal: 1
#   cost:
#     Telecrystal: 2
#   categories:
#   - UplinkJob
#   conditions: 
#   - !type:BuyerJobCondition
#     whitelist:
#     - Clown

# - type: listing # Frontier: no fun allowed
#   id: UplinkClusterBananaPeel
#   name: uplink-cluster-banana-peel-name
#   description: uplink-cluster-banana-peel-desc
#   productEntity: ClusterBananaPeel
#   discountCategory: rareDiscounts
#   discountDownTo:
#     Telecrystal: 3
#   cost:
#     Telecrystal: 6
#   categories:
#   - UplinkJob
#   conditions:
#   - !type:BuyerJobCondition
#     whitelist:
#     - Clown

- type: listing
  id: UplinkHoloclownKit
  name: uplink-holoclown-kit-name
  description: uplink-holoclown-kit-desc
  icon: { sprite: /Textures/Objects/Fun/figurines.rsi, state: holoclown }
  productEntity: BoxHoloclown
  discountCategory: rareDiscounts
  discountDownTo:
    Telecrystal: 8 # Frontier: 6<8 (holoparasite parity)
  cost:
    Telecrystal: 14 # Frontier: 12<14 (holoparasite parity)
  categories:
  - UplinkAllies # Frontier: UplinkJob<UplinkAllies
  # conditions: # Frontier: no clowns
  # - !type:BuyerJobCondition
  #   whitelist:
  #   - Clown

# - type: listing # Frontier: seems griefy
#   id: uplinkHotPotato
#   name: uplink-hot-potato-name
#   description: uplink-hot-potato-desc
#   discountCategory: usualDiscounts
#   discountDownTo:
#     Telecrystal: 2
#   productEntity: HotPotato
#   cost:
#     Telecrystal: 4
#   categories:
#   - UplinkJob
#   conditions:
#   - !type:BuyerJobCondition
#     whitelist:
#     - Chef
#     - Botanist
#     - Clown
#     - Mime

- type: listing
  id: UplinkChimpUpgradeKit
  name: uplink-chimp-upgrade-kit-name
  description: uplink-chimp-upgrade-kit-desc
  productEntity: WeaponPistolCHIMPUpgradeKit
  discountCategory: usualDiscounts
  discountDownTo:
    Telecrystal: 2
  cost:
    Telecrystal: 4
  categories:
  - UplinkWeaponry # Frontier: UplinkJob<UplinkWeaponry
  # conditions: # Frontier: we don't have departments
  #   - !type:BuyerDepartmentCondition
  #     whitelist:
  #     - Science

# - type: listing # Frontier: griefy
#   id: uplinkProximityMine
#   name: uplink-proximity-mine-name
#   description: uplink-proximity-mine-desc
#   productEntity: WetFloorSignMineExplosive
#   discountCategory: rareDiscounts
#   discountDownTo:
#     Telecrystal: 2
#   cost:
#     Telecrystal: 5 # was 4, with my buff made it 5 to be closer to minibomb -panzer
#   categories:
#   - UplinkJob
#   conditions:
#   - !type:BuyerJobCondition
#     whitelist:
#     - Janitor
#   - !type:BuyerWhitelistCondition
#     blacklist:
#       components:
#       - SurplusBundle

# - type: listing # Frontier: no ghost role spam please
#   id: UplinkSyndicateSpongeBox
#   name: uplink-syndicate-sponge-box-name
#   description: uplink-syndicate-sponge-box-desc
#   icon: { sprite:  Objects/Misc/monkeycube.rsi, state: box}
#   discountCategory: rareDiscounts
#   discountDownTo:
#     Telecrystal: 4
#   productEntity: SyndicateSpongeBox
#   cost:
#     Telecrystal: 7
#   categories:
#   - UplinkJob
#   conditions:
#   - !type:BuyerJobCondition # We can't use BuyerDepartmentCondition here since Zookeeper and Chef can also get this
#     whitelist:
#     - Zookeeper
#     - Scientist
#     - ResearchDirector
#     - Chef

- type: listing
  id: UplinkCaneBlade
  name: uplink-cane-blade-name
  description: uplink-cane-blade-desc
  icon: { sprite:  Objects/Weapons/Melee/cane.rsi, state: cane}
  productEntity: CaneSheathFilled
  discountCategory: rareDiscounts
  discountDownTo:
    Telecrystal: 2
  cost:
    Telecrystal: 5
  categories:
  - UplinkWeaponry # Frontier: UplinkJob<UplinkWeaponry
  conditions:
  # - !type:BuyerJobCondition # Frontier: no librarians
  #   whitelist:
  #   - Librarian
  - !type:BuyerWhitelistCondition
    blacklist:
      components:
      - SurplusBundle

- type: listing
  id: UplinkCombatBakery
  name: uplink-combat-bakery-name
  description: uplink-combat-bakery-desc
  icon: { sprite:  Objects/Consumable/Food/Baked/bread.rsi, state: baguette}
  productEntity: CombatBakeryKit
  discountCategory: usualDiscounts
  discountDownTo:
    Telecrystal: 2
  cost:
    Telecrystal: 4
  categories:
  - UplinkWeaponry # Frontier: UplinkJob<UplinkWeaponry
  # conditions: # Frontier: no chefs or mimes
  # - !type:BuyerJobCondition
  #   whitelist:
  #   - Chef
  #   - Mime<|MERGE_RESOLUTION|>--- conflicted
+++ resolved
@@ -249,7 +249,6 @@
   categories:
   - UplinkExplosives
 
-<<<<<<< HEAD
 # - type: listing # Frontier
   # id: UplinkSyndieMiniBomb
   # name: uplink-mini-bomb-name
@@ -264,17 +263,17 @@
     # - UplinkExplosives
 
 # - type: listing # Frontier
-  # id: UplinkSupermatterGrenade
-  # name: uplink-supermatter-grenade-name
-  # description: uplink-supermatter-grenade-desc
-  # productEntity: SupermatterGrenade
-  # discountCategory: usualDiscounts
-  # discountDownTo:
-    # Telecrystal: 3
-  # cost:
-    # Telecrystal: 6
-  # categories:
-    # - UplinkExplosives
+#   id: UplinkSingularityGrenade
+#   name: uplink-singularity-grenade-name
+#   description: uplink-singularity-grenade-desc
+#   productEntity: SingularityGrenade
+#   discountCategory: usualDiscounts
+#   discountDownTo:
+#     Telecrystal: 3
+#   cost:
+#     Telecrystal: 6
+#   categories:
+#     - UplinkExplosives
 
 # - type: listing # Frontier
   # id: UplinkWhiteholeGrenade
@@ -350,108 +349,6 @@
     # Telecrystal: 12 #you're buying bulk so its a 25% discount, so no additional random discount over it
   # categories:
   # - UplinkExplosives
-=======
-- type: listing
-  id: UplinkSyndieMiniBomb
-  name: uplink-mini-bomb-name
-  description: uplink-mini-bomb-desc
-  productEntity: SyndieMiniBomb
-  discountCategory: veryRareDiscounts
-  discountDownTo:
-    Telecrystal: 3
-  cost:
-    Telecrystal: 6
-  categories:
-    - UplinkExplosives
-
-- type: listing
-  id: UplinkSingularityGrenade
-  name: uplink-singularity-grenade-name
-  description: uplink-singularity-grenade-desc
-  productEntity: SingularityGrenade
-  discountCategory: usualDiscounts
-  discountDownTo:
-    Telecrystal: 3
-  cost:
-    Telecrystal: 6
-  categories:
-    - UplinkExplosives
-
-- type: listing
-  id: UplinkWhiteholeGrenade
-  name: uplink-whitehole-grenade-name
-  description: uplink-whitehole-grenade-desc
-  productEntity: WhiteholeGrenade
-  discountCategory: usualDiscounts
-  discountDownTo:
-    Telecrystal: 1
-  cost:
-    Telecrystal: 3
-  categories:
-    - UplinkExplosives
-
-- type: listing
-  id: UplinkGrenadePenguin
-  name: uplink-penguin-grenade-name
-  description: uplink-penguin-grenade-desc
-  productEntity: MobGrenadePenguin
-  discountCategory: usualDiscounts
-  discountDownTo:
-    Telecrystal: 3
-  cost:
-    Telecrystal: 5
-  categories:
-    - UplinkExplosives
-  conditions:
-  - !type:BuyerWhitelistCondition
-    blacklist:
-      components:
-      - SurplusBundle
-
-- type: listing
-  id: UplinkC4
-  name: uplink-c4-name
-  description: uplink-c4-desc
-  productEntity: C4
-  discountCategory: veryRareDiscounts
-  discountDownTo:
-    Telecrystal: 1
-  cost:
-    Telecrystal: 2
-  categories:
-  - UplinkExplosives
-
-- type: listing
-  id: UplinkGrenadierRig
-  name: uplink-grenadier-rig-name
-  description: uplink-grenadier-rig-desc
-  productEntity: ClothingBeltMilitaryWebbingGrenadeFilled
-  discountCategory: veryRareDiscounts
-  discountDownTo:
-    Telecrystal: 6
-  cost:
-    Telecrystal: 12
-  categories:
-  - UplinkExplosives
-  conditions:
-  - !type:StoreWhitelistCondition
-    whitelist:
-      tags:
-      - NukeOpsUplink
-
-- type: listing
-  id: UplinkC4Bundle
-  name: uplink-c4-bundle-name
-  description: uplink-c4-bundle-desc
-  productEntity: ClothingBackpackDuffelSyndicateC4tBundle
-  discountCategory: veryRareDiscounts
-  discountDownTo:
-    Telecrystal: 8
-  cost:
-    Telecrystal: 12 #you're buying bulk so its a 25% discount, so no additional random discount over it
-  categories:
-  - UplinkExplosives
->>>>>>> 4dfd3e57
 
 - type: listing
   id: UplinkEmpGrenade

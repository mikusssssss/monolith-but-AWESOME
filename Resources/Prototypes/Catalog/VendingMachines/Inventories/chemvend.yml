- type: vendingMachineInventory
  id: ChemVendInventory
  startingInventory:
    Jug: 8
    JugAluminium: 4
    JugCarbon: 4
<<<<<<< HEAD
    JugChlorine: 4
    JugCopper: 4
    JugEthanol: 4
    JugFluorine: 4
    JugHydrogen: 4
    JugIodine: 4
    JugIron: 4
    JugLithium: 4
    JugMercury: 4
    JugNitrogen: 4
    JugOxygen: 4
    JugPhosphorus: 4
    JugPotassium: 4
    JugRadium: 4
    JugSilicon: 4
    JugSodium: 4
    JugSugar: 4
    JugSulfur: 4
=======
    JugChlorine: 1
    JugCopper: 2
    JugEthanol: 2
    JugFluorine: 1
    JugHydrogen: 3
    JugIodine: 1
    JugIron: 2
    JugLithium: 2
    JugMercury: 1
    JugNitrogen: 3
    JugOxygen: 3
    JugPhosphorus: 1
    JugPotassium: 2
    JugRadium: 1
    JugSilicon: 2
    JugSodium: 2
    JugSugar: 3
    JugSulfur: 1
  contrabandInventory:
    DrinkLithiumFlask: 1
    StrangePill: 3
>>>>>>> 7f8f1bfb
  emaggedInventory:
    ToxinChemistryBottle: 4

- type: vendingMachineInventory
  id: ChemVendInventorySyndicate
  startingInventory:
    Jug: 4
    JugAluminium: 2
    JugCarbon: 4
    JugChlorine: 1
    JugCopper: 2
    JugEthanol: 2
    JugFluorine: 1
    JugHydrogen: 3
    JugIodine: 1
    JugIron: 2
    JugLithium: 2
    JugMercury: 1
    JugNitrogen: 3
    JugOxygen: 3
    JugPhosphorus: 1
    JugPotassium: 2
    JugRadium: 1
    JugSilicon: 2
    JugSodium: 2
    JugSugar: 3
    JugSulfur: 1
    JugWeldingFuel: 1
  contrabandInventory:
    DrinkLithiumFlask: 1
    StrangePill: 3
  emaggedInventory:
    PaxChemistryBottle: 3
    MuteToxinChemistryBottle: 3
    LeadChemistryBottle: 2
    ToxinChemistryBottle: 1
<|MERGE_RESOLUTION|>--- conflicted
+++ resolved
@@ -2,9 +2,9 @@
   id: ChemVendInventory
   startingInventory:
     Jug: 8
+    # Frontier: all values to 4
     JugAluminium: 4
     JugCarbon: 4
-<<<<<<< HEAD
     JugChlorine: 4
     JugCopper: 4
     JugEthanol: 4
@@ -23,29 +23,10 @@
     JugSodium: 4
     JugSugar: 4
     JugSulfur: 4
-=======
-    JugChlorine: 1
-    JugCopper: 2
-    JugEthanol: 2
-    JugFluorine: 1
-    JugHydrogen: 3
-    JugIodine: 1
-    JugIron: 2
-    JugLithium: 2
-    JugMercury: 1
-    JugNitrogen: 3
-    JugOxygen: 3
-    JugPhosphorus: 1
-    JugPotassium: 2
-    JugRadium: 1
-    JugSilicon: 2
-    JugSodium: 2
-    JugSugar: 3
-    JugSulfur: 1
+    # End Frontier
   contrabandInventory:
     DrinkLithiumFlask: 1
     StrangePill: 3
->>>>>>> 7f8f1bfb
   emaggedInventory:
     ToxinChemistryBottle: 4
 

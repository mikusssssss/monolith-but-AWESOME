- type: vendingMachineInventory
  id: ChemVendInventory
  startingInventory:
<<<<<<< HEAD
    JugAluminium: 4
    JugCarbon: 4
    JugChlorine: 4
    JugCopper: 4
    JugEthanol: 4
    JugFluorine: 4
    JugHydrogen: 4
    JugIodine: 4
    JugIron: 4
    JugLithium: 4
    JugMercury: 4
    JugNitrogen: 4
    JugOxygen: 4
    JugPhosphorus: 4
    JugPotassium: 4
    JugRadium: 4
    JugSilicon: 4
    JugSodium: 4
    JugSugar: 4
    JugSulfur: 4
=======
    Jug: 4
    JugAluminium: 2
    JugCarbon: 2
    JugChlorine: 2
    JugCopper: 2
    JugEthanol: 2
    JugFluorine: 2
    JugHydrogen: 2
    JugIodine: 2
    JugIron: 2
    JugLithium: 2
    JugMercury: 2
    JugNitrogen: 2
    JugOxygen: 2
    JugPhosphorus: 2
    JugPotassium: 2
    JugRadium: 2
    JugSilicon: 2
    JugSodium: 2
    JugSugar: 2
    JugSulfur: 2
>>>>>>> d7a6baf0
  emaggedInventory:
    ToxinChemistryBottle: 4<|MERGE_RESOLUTION|>--- conflicted
+++ resolved
@@ -1,7 +1,7 @@
 - type: vendingMachineInventory
   id: ChemVendInventory
   startingInventory:
-<<<<<<< HEAD
+    Jug: 8
     JugAluminium: 4
     JugCarbon: 4
     JugChlorine: 4
@@ -22,28 +22,5 @@
     JugSodium: 4
     JugSugar: 4
     JugSulfur: 4
-=======
-    Jug: 4
-    JugAluminium: 2
-    JugCarbon: 2
-    JugChlorine: 2
-    JugCopper: 2
-    JugEthanol: 2
-    JugFluorine: 2
-    JugHydrogen: 2
-    JugIodine: 2
-    JugIron: 2
-    JugLithium: 2
-    JugMercury: 2
-    JugNitrogen: 2
-    JugOxygen: 2
-    JugPhosphorus: 2
-    JugPotassium: 2
-    JugRadium: 2
-    JugSilicon: 2
-    JugSodium: 2
-    JugSugar: 2
-    JugSulfur: 2
->>>>>>> d7a6baf0
   emaggedInventory:
     ToxinChemistryBottle: 4
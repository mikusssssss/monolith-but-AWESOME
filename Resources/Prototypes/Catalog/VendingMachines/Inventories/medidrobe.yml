<<<<<<< HEAD
- type: vendingMachineInventory
  id: MediDrobeInventory
  startingInventory:
    ClothingBackpackMedical: 4
    ClothingBackpackSatchelMedical: 4
    ClothingBackpackDuffelMedical: 4
    ClothingBackpackMessengerMedical: 4 # Frontier
    ClothingUniformJumpsuitMedicalDoctor: 4
    ClothingUniformJumpskirtMedicalDoctor: 4
    ClothingOuterWinterMed: 2
    ClothingShoesBootsWinterMed: 2
    ClothingOuterCoatLab: 4
    ClothingBeltMedical: 4 # Frontier - Medical Belt, empty
    ClothingEyesHudMedical: 4
    ClothingHeadsetMedical: 4
    EncryptionKeyMedical: 10
    ClothingMaskBreathMedical: 4
    ClothingHeadNurseHat: 4
    ClothingShoesColorWhite: 4
    ClothingHandsGlovesLatex: 4
    ClothingOuterHospitalGown: 5
    UniformScrubsColorGreen: 4
    UniformScrubsColorBlue: 4
    UniformScrubsColorPurple: 4
# Paramed:
    ClothingUniformJumpsuitParamedic: 4
    ClothingUniformJumpskirtParamedic: 4
    ClothingOuterWinterPara: 2
    ClothingShoesBootsWinterParamedic: 2
    ClothingOuterCoatParamedicWB: 2
    ClothingHeadHatParamedicsoft: 2
    ClothingHeadHelmetVoidParamed: 1
    ClothingOuterHardsuitVoidParamed: 1
# Virology:
    ClothingBackpackVirology: 2
    ClothingBackpackSatchelVirology: 2
    ClothingBackpackDuffelVirology: 2
    ClothingBackpackMessengerVirology: 2 # Frontier
    ClothingUniformJumpsuitVirology: 2
    ClothingUniformJumpskirtVirology: 2
    ClothingOuterWinterViro: 2
    ClothingOuterCoatLabViro: 2
    ClothingMaskSterile: 4
    ClothingHeadHatHoodBioVirology: 2
    ClothingOuterBioVirology: 2
    ClothingShoesBootsWinterViro: 2 #Delta V: Add departmental winter boots
# Chem:
    ClothingBackpackChemistry: 2
    ClothingBackpackSatchelChemistry: 2
    ClothingBackpackDuffelChemistry: 2
    ClothingBackpackMessengerChemistry: 2 # Frontier
    ChemBag: 2
    HandLabeler: 4
    ClothingUniformJumpsuitChemistry: 2
    ClothingUniformJumpskirtChemistry: 2
    ClothingOuterWinterChem: 2
    ClothingOuterCoatLabChem: 2
    ClothingShoesBootsWinterChem: 2 #Delta V: Add departmental winter boots
# Genetics:
    ClothingUniformJumpsuitGenetics: 2
    ClothingUniformJumpskirtGenetics: 2
    ClothingOuterCoatLabGene: 2
    ClothingOuterWinterGen: 2
    ClothingBackpackGenetics: 2
    ClothingBackpackSatchelGenetics: 2
    ClothingBackpackDuffelGenetics: 2
    ClothingShoesBootsWinterGenetics: 2 #Delta V: Add departmental winter boots
# Physician:
    ClothingUniformJumpsuitSeniorPhysician: 1
    ClothingUniformJumpskirtSeniorPhysician: 1
    ClothingOuterCoatLabSeniorPhysician: 1
    ClothingHeadHatBeretBrigmedic: 1
# Psychologist:
    ClothingUniformJumpsuitPsychologist: 1
    ClothingEyesGlasses: 1
    ClothingShoesLeather: 1
    RubberStampPsychologist: 1
# CMO:
    ClothingUniformJumpsuitCMO: 1
    ClothingUniformJumpskirtCMO: 1
    ClothingHeadsetAltMedical: 1
    ClothingOuterWinterCMO: 1
    ClothingShoesBootsWinterCMO: 1
    ClothingOuterCoatLabCmo: 1
    ClothingHandsGlovesNitrile: 1
    ClothingHeadHatBeretCmo: 1
    ClothingNeckMantleCMO: 1
    ClothingCloakCmo: 1
    RubberStampCMO: 1
    ClothingHeadHatHoodBioCmo: 1
    ClothingOuterBioCmo: 1
  contrabandInventory: # Frontier - Hidden inventory
    ClothingUniformJumpskirtOfLife: 1
=======
- type: vendingMachineInventory
  id: MediDrobeInventory
  startingInventory:
    ClothingBackpackDuffelMedical: 4
    ClothingBackpackMedical: 4
    ClothingBackpackSatchelMedical: 4
    ClothingUniformJumpsuitMedicalDoctor: 4
    ClothingUniformJumpskirtMedicalDoctor: 4
    ClothingHeadHatBeretMedic: 4
    ClothingHeadNurseHat: 4
    ClothingOuterCoatLab: 4
    ClothingShoesColorWhite: 4
    ClothingHandsGlovesLatex: 4
    ClothingHandsGlovesNitrile: 2
    ClothingHeadsetMedical: 4
    ClothingOuterWinterMed: 2
    ClothingOuterHospitalGown: 5
    UniformScrubsColorGreen: 4
    UniformScrubsColorBlue: 4
    UniformScrubsColorPurple: 4
    ClothingHeadHatSurgcapGreen: 4 
    ClothingHeadHatSurgcapBlue: 4
    ClothingHeadHatSurgcapPurple: 4
    ClothingShoesBootsWinterMed: 2
>>>>>>> 694ae001
<|MERGE_RESOLUTION|>--- conflicted
+++ resolved
@@ -1,4 +1,3 @@
-<<<<<<< HEAD
 - type: vendingMachineInventory
   id: MediDrobeInventory
   startingInventory:
@@ -91,30 +90,4 @@
     ClothingHeadHatHoodBioCmo: 1
     ClothingOuterBioCmo: 1
   contrabandInventory: # Frontier - Hidden inventory
-    ClothingUniformJumpskirtOfLife: 1
-=======
-- type: vendingMachineInventory
-  id: MediDrobeInventory
-  startingInventory:
-    ClothingBackpackDuffelMedical: 4
-    ClothingBackpackMedical: 4
-    ClothingBackpackSatchelMedical: 4
-    ClothingUniformJumpsuitMedicalDoctor: 4
-    ClothingUniformJumpskirtMedicalDoctor: 4
-    ClothingHeadHatBeretMedic: 4
-    ClothingHeadNurseHat: 4
-    ClothingOuterCoatLab: 4
-    ClothingShoesColorWhite: 4
-    ClothingHandsGlovesLatex: 4
-    ClothingHandsGlovesNitrile: 2
-    ClothingHeadsetMedical: 4
-    ClothingOuterWinterMed: 2
-    ClothingOuterHospitalGown: 5
-    UniformScrubsColorGreen: 4
-    UniformScrubsColorBlue: 4
-    UniformScrubsColorPurple: 4
-    ClothingHeadHatSurgcapGreen: 4 
-    ClothingHeadHatSurgcapBlue: 4
-    ClothingHeadHatSurgcapPurple: 4
-    ClothingShoesBootsWinterMed: 2
->>>>>>> 694ae001
+    ClothingUniformJumpskirtOfLife: 1
--- conflicted
+++ resolved
@@ -61,17 +61,12 @@
       - id: RubberStampWarden
 #      - id: DoorRemoteArmory
       - id: ClothingOuterHardsuitWarden
-<<<<<<< HEAD
 #      - id: HoloprojectorSecurity # Frontier - Starting gear
       - id: HyperlinkBookSpaceLaw # Frontier: BookSpaceLaw<HyperlinkBookSpaceLaw
-=======
-      - id: HoloprojectorSecurity
-      - id: BookSpaceLaw
-      - id: ClothingNeckShockCollar
-        amount: 2
-      - id: RemoteSignaller
-        amount: 2
->>>>>>> 9a68cf0b
+#      - id: ClothingNeckShockCollar # Frontier
+#        amount: 2 # Frontier
+#      - id: RemoteSignaller # Frontier
+#        amount: 2 # Frontier
 
 - type: entity
   id: LockerWardenFilled
@@ -92,19 +87,13 @@
       - id: ClothingOuterCoatWarden
       - id: ClothingOuterWinterWarden
       - id: RubberStampWarden
-<<<<<<< HEAD
 #      - id: DoorRemoteArmory
 #      - id: HoloprojectorSecurity # Frontier - Starting gear
       - id: HyperlinkBookSpaceLaw # Frontier: BookSpaceLaw<HyperlinkBookSpaceLaw
-=======
-      - id: DoorRemoteArmory
-      - id: HoloprojectorSecurity
-      - id: BookSpaceLaw
-      - id: ClothingNeckShockCollar
-        amount: 2
-      - id: RemoteSignaller
-        amount: 2
->>>>>>> 9a68cf0b
+#      - id: ClothingNeckShockCollar
+#        amount: 2
+#      - id: RemoteSignaller
+#        amount: 2
 
 - type: entity
   id: LockerSecurityFilled

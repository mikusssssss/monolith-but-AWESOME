--- conflicted
+++ resolved
@@ -315,11 +315,8 @@
       - id: JetpackSecurityFilled
       - id: BoxEncryptionKeySecurity
       - id: HoloprojectorSecurity
-<<<<<<< HEAD
+      - id: BookSecretDocuments
       - id: ClothingNeckBodycam
-=======
-      - id: BookSecretDocuments
->>>>>>> 2ae2490d
 
 - type: entity
   id: LockerHeadOfSecurityFilled

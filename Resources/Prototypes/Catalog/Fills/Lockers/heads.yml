- type: entityTable
  id: LockerFillQuarterMaster
  table: !type:AllSelector
    children:
#    - id: BoxEncryptionKeyCargo # Frontier
#    - id: BoxFolderQmClipboard # Frontier
#    - id: CargoBountyComputerCircuitboard # Frontier
#    - id: CargoRequestComputerCircuitboard # Frontier
#    - id: CargoSaleComputerCircuitboard # Frontier
#    - id: CargoShuttleComputerCircuitboard # Frontier
#    - id: CargoShuttleConsoleCircuitboard # Frontier
#    - id: SalvageMagnetMachineCircuitboard # Frontier
#    - id: CigPackGreen # Frontier
#      prob: 0.50 # Frontier
    - id: ClothingHeadsetAltCargo
#    - id: DoorRemoteCargo # Frontier
    - id: RubberStampApproved
    - id: RubberStampDenied
    - id: RubberStampQm
#    - id: AstroNavCartridge # Frontier
    - id: ClothingBeltUtilityEngineering # Frontier

- type: entity
  id: LockerQuarterMasterFilled
  suffix: Filled
  parent: LockerQuarterMaster
  components:
  - type: EntityTableContainerFill
    containers:
      entity_storage: !type:NestedSelector
        tableId: LockerFillQuarterMaster

# No laser table
- type: entityTable
  id: LockerFillCaptainNoLaser
  table: !type:AllSelector
    children:
#    - id: CaptainIDCard # Frontier
#    - id: CigarGoldCase # Frontier
#      prob: 0.25 # Frontier
#    - id: ClothingBeltSheathFilled # Frontier
#    - id: ClothingHeadsetAltCommand # Frontier
    - id: ClothingOuterArmorCaptainCarapace
#    - id: CommsComputerCircuitboard # Frontier
#    - id: DoorRemoteCommand # Frontier
#    - id: MedalCase # Frontier
#    - id: NukeDisk # Frontier
#    - id: PinpointerNuclear # Frontier
#    - id: PlushieNuke # Frontier
#      prob: 0.1 # Frontier
    - id: RubberStampCaptain
#    - id: SpaceCash1000 # Frontier
#    - id: WeaponDisabler # Frontier
#    - id: ClothingEyesGlassesCommand # Frontier

# No laser table + Laser table
- type: entityTable
  id: LockerFillCaptainLaser
  table: !type:AllSelector
    children:
    - !type:NestedSelector
      tableId: LockerFillCaptainNoLaser
#    - id: WeaponAntiqueLaser # Frontier

# Hardsuit table, used for suit storage as well
- type: entityTable
  id: FillCaptainHardsuit
  table: !type:AllSelector
    children:
    - id: ClothingOuterHardsuitCap
    - id: ClothingMaskGasCaptain
#    - id: JetpackCaptainFilled # Frontier
#    - id: OxygenTankFilled # Frontier
    - id: AirTankFilled # Frontier
    - id: JetpackMiniFilled # Frontier

# No laser locker, used when the antique laser is placed in the special display crate
- type: entity
  id: LockerCaptainFilledNoLaser
  suffix: Filled
  parent: LockerCaptain
  components:
  - type: EntityTableContainerFill
    containers:
      entity_storage: !type:NestedSelector
        tableId: LockerFillCaptainNoLaser

# No Laser + Laser locker
- type: entity
  id: LockerCaptainFilled
  suffix: Filled, AntiqueLaser
  parent: LockerCaptain
  components:
  - type: EntityTableContainerFill
    containers:
      entity_storage: !type:NestedSelector
        tableId: LockerFillCaptainLaser

# No Laser + Laser + Hardsuit locker
- type: entity
  id: LockerCaptainFilledHardsuit
  suffix: Filled, Hardsuit
  parent: LockerCaptain
  components:
  - type: EntityTableContainerFill
    containers:
      entity_storage: !type:AllSelector
        children:
        - !type:NestedSelector
          tableId: LockerFillCaptainLaser
        - !type:NestedSelector
          tableId: FillCaptainHardsuit

- type: entityTable
  id: LockerFillHeadOfPersonnel
  table: !type:AllSelector
    children:
#    - id: AccessConfigurator # Frontier
#    - id: BoxEncryptionKeyPassenger # Frontier
#    - id: BoxEncryptionKeyService # Frontier
#    - id: BoxHeadset # Frontier
#    - id: BoxID # Frontier
#    - id: BoxPDA # Frontier
#    - id: CigarGoldCase # Frontier
#      prob: 0.25 # Frontier
      # Fuck the HoP they don't deserve fucking cigars.
      # Yes they do fuck you.
#    - id: ClothingBackpackIan # Frontier
#      prob: 0.5 # Frontier
#    - id: ClothingHeadsetCommand # Frontier
#    - id: ClothingNeckGoldmedal # Frontier
#    - id: DoorRemoteService # Frontier
#    - id: HoPIDCard # Frontier
#    - id: IDComputerCircuitboard # Frontier
    - id: RubberStampApproved
    - id: RubberStampDenied
#    - id: RubberStampHop # Frontier
#    - id: WeaponDisabler # Frontier
#    - id: ClothingEyesHudCommand # Frontier

- type: entity
  id: LockerHeadOfPersonnelFilled
  suffix: Filled
  parent: LockerHeadOfPersonnel
  components:
  - type: EntityTableContainerFill
    containers:
      entity_storage: !type:NestedSelector
        tableId: LockerFillHeadOfPersonnel

# No hardsuit table
- type: entityTable
  id: LockerFillChiefEngineerNoHardsuit
  table: !type:AllSelector
    children:
#    - id: AccessConfigurator # Frontier
#    - id: BoxEncryptionKeyEngineering # Frontier
#    - id: CigarCase # Frontier
#      prob: 0.15 # Frontier
#    - id: ClothingBeltChiefEngineerFilled # Frontier
    - id: ClothingEyesGlassesMeson
    - id: ClothingHandsGlovesColorYellow
    - id: ClothingHeadsetAltEngineering
#    - id: DoorRemoteEngineering # Frontier
#    - id: RCD # Frontier
#    - id: RCDAmmo # Frontier
    - id: RubberStampCE
    - id: ShipyardRCD # Frontier
    - id: ShipyardRCDAmmo # Frontier
    - id: trayScanner # Frontier

# Hardsuit table, used for suit storage as well
- type: entityTable
  id: FillChiefEngineerHardsuit
  table: !type:AllSelector
    children:
    - id: ClothingMaskBreath
    - id: ClothingOuterHardsuitEngineeringWhite
#    - id: ClothingShoesBootsMagAdv # Frontier
    - id: ClothingShoesBootsMag # Frontier
#    - id: JetpackVoidFilled # Frontier
#    - id: OxygenTankFilled # Frontier
    - id: AirTankFilled # Frontier
    - id: JetpackMiniFilled # Frontier

# No hardsuit locker
- type: entity
  id: LockerChiefEngineerFilled
  suffix: Filled
  parent: LockerChiefEngineer
  components:
  - type: EntityTableContainerFill
    containers:
      entity_storage: !type:NestedSelector
        tableId: LockerFillChiefEngineerNoHardsuit

# No hardsuit + hardsuit locker
- type: entity
  id: LockerChiefEngineerFilledHardsuit
  suffix: Filled, Hardsuit
  parent: LockerChiefEngineer
  components:
  - type: EntityTableContainerFill
    containers:
      entity_storage: !type:AllSelector
        children:
        - !type:NestedSelector
          tableId: LockerFillChiefEngineerNoHardsuit
        - !type:NestedSelector
          tableId: FillChiefEngineerHardsuit

# No hardsuit table
- type: entityTable
  id: LockerFillChiefMedicalOfficerNoHardsuit
  table: !type:AllSelector
    children:
#    - id: BoxEncryptionKeyMedical # Frontier - bloat
#    - id: ClothingBackpackDuffelSurgeryFilled # Frontier - bloat
#    - id: ClothingCloakCmo # Frontier - bloat
    - id: ClothingEyesHudMedical
#    - id: ClothingHandsGlovesNitrile # Frontier - bloat
#    - id: ClothingHeadHatBeretCmo # Frontier - bloat
    - id: ClothingHeadsetAltMedical
#    - id: ClothingMaskSterile # Frontier - bloat
#    - id: DoorRemoteMedical # Frontier - bloat
    - id: HandheldCrewMonitor
#    - id: Hypospray # Frontier - balance
    - id: HypoMini # Frontier
#    - id: MedicalTechFabCircuitboard # Frontier - bloat
#    - id: MedkitFilled # Frontier - bloat
#    - id: RubberStampCMO # Frontier - MOM stamp
    - id: MedTekCartridge
    - id: ClothingBeltMedicalFilled # Frontier - add more bloat
    - id: RubberStampDoctor # Frontier

# Hardsuit table, used for suit storage as well
- type: entityTable
  id: FillChiefMedicalOfficerHardsuit
  table: !type:AllSelector
    children:
    - id: ClothingMaskBreathMedical
    - id: ClothingOuterHardsuitMedical
#    - id: OxygenTankFilled # Frontier
    - id: AirTankFilled # Frontier
    - id: JetpackMiniFilled # Frontier

# No hardsuit locker
- type: entity
  id: LockerChiefMedicalOfficerFilled
  suffix: Filled
  parent: LockerChiefMedicalOfficer
  components:
  - type: EntityTableContainerFill
    containers:
      entity_storage: !type:NestedSelector
        tableId: LockerFillChiefMedicalOfficerNoHardsuit

# No hardsuit + Hardsuit locker
- type: entity
  id: LockerChiefMedicalOfficerFilledHardsuit
  suffix: Filled, Hardsuit
  parent: LockerChiefMedicalOfficer
  components:
  - type: EntityTableContainerFill
    containers:
      entity_storage: !type:AllSelector
        children:
        - !type:NestedSelector
          tableId: LockerFillChiefMedicalOfficerNoHardsuit
        - !type:NestedSelector
          tableId: FillChiefMedicalOfficerHardsuit

# No hardsuit table
- type: entityTable
  id: LockerFillResearchDirectorNoHardsuit
  table: !type:AllSelector
    children:
#    - id: Intellicard # Frontier
#    - id: BoxEncryptionKeyScience # Frontier
#    - id: CircuitImprinterMachineCircuitboard # Frontier
    - id: ClothingBeltUtilityEngineering # Frontier: ClothingBeltUtilityFilled<ClothingBeltUtilityEngineering
    - id: ClothingHeadsetAltScience
#    - id: DoorRemoteResearch # Frontier
#    - id: HandTeleporter # Frontier
#    - id: ProtolatheMachineCircuitboard # Frontier
#    - id: ResearchComputerCircuitboard # Frontier
    - id: RubberStampRd

# Hardsuit table, used for suit storage as well
- type: entityTable
  id: FillResearchDirectorHardsuit
  table: !type:AllSelector
    children:
    - id: ClothingMaskBreath
    - id: ClothingOuterHardsuitRd
#    - id: OxygenTankFilled # Frontier
    - id: AirTankFilled # Frontier
    - id: JetpackMiniFilled # Frontier

# No hardsuit locker
- type: entity
  id: LockerResearchDirectorFilled
  suffix: Filled
  parent: LockerResearchDirector
  components:
  - type: EntityTableContainerFill
    containers:
      entity_storage: !type:NestedSelector
        tableId: LockerFillResearchDirectorNoHardsuit

# No hardsuit + Hardsuit locker
- type: entity
  id: LockerResearchDirectorFilledHardsuit
  suffix: Filled, Hardsuit
  parent: LockerResearchDirector
  components:
  - type: EntityTableContainerFill
    containers:
      entity_storage: !type:AllSelector
        children:
        - !type:NestedSelector
          tableId: LockerFillResearchDirectorNoHardsuit
        - !type:NestedSelector
          tableId: FillResearchDirectorHardsuit

# No hardsuit table
- type: entityTable
  id: LockerFillHeadOfSecurityNoHardsuit
  table: !type:AllSelector
    children:
#    - id: WeaponEnergyShotgun # Frontier
    - id: HyperlinkBookSpaceLaw # Frontier: BookSpaceLaw<HyperlinkBookSpaceLaw
#    - id: BoxEncryptionKeySecurity # Frontier
#    - id: CigarGoldCase # Frontier
#      prob: 0.50 # Frontier
#    - id: ClothingBeltSecurityFilled # Frontier
#    - id: ClothingEyesGlassesSecurity # Frontier
#    - id: ClothingHeadsetAltSecurity # Frontier
    - id: ClothingMaskNeckGaiter
<<<<<<< HEAD
#    - id: ClothingOuterCoatHoSTrench # Frontier
#    - id: ClothingShoesBootsJack # Frontier
#    - id: DoorRemoteSecurity # Frontier
#    - id: HoloprojectorSecurity # Frontier
#    - id: RubberStampHos # Frontier
#    - id: SecurityTechFabCircuitboard # Frontier
#    - id: WeaponDisabler # Frontier
    - id: ClothingUniformJumpskirtHoSAlt # Frontier: consistency with old fill
    - id: ClothingUniformJumpsuitHoSAlt # Frontier: consistency with old fill
    - id: ClothingHeadHatBeretHoS # Frontier: consistency with old fill
    - id: ClothingHeadHatHoshat # Frontier: consistency with old fill
    - id: ClothingUniformJumpskirtHosFormal # Frontier: consistency with old fill
    - id: ClothingUniformJumpsuitHosFormal # Frontier: consistency with old fill
    - id: ClothingNeckMantleHOS # Frontier: consistency with old fill
    - id: ClothingOuterWinterHoS # Frontier: consistency with old fill
    - id: ClothingShoesBootsWinterHoS # Frontier: consistency with old fill
    - id: Demag # Frontier
=======
    - id: ClothingOuterCoatHoSTrench
    - id: ClothingShoesBootsJack
    - id: DoorRemoteSecurity
    - id: HoloprojectorSecurity
    - id: RubberStampHos
    - id: SecurityTechFabCircuitboard
    - id: WeaponDisabler
    - id: WantedListCartridge
    - id: DrinkHosFlask
>>>>>>> 11e5d591

# Hardsuit table, used for suit storage as well
- type: entityTable
  id: FillHeadOfSecurityHardsuit
  table: !type:AllSelector
    children:
    - id: ClothingMaskGasSwat
    - id: ClothingOuterHardsuitSecurityRed
    - id: JetpackSecurityFilled
#    - id: OxygenTankFilled # Frontier
    - id: AirTankFilled # Frontier
    - id: ClothingShoesBootsMagCombatFilled # Frontier

# No hardsuit locker
- type: entity
  id: LockerHeadOfSecurityFilled
  suffix: Filled
  parent: LockerHeadOfSecurity
  components:
  - type: EntityTableContainerFill
    containers:
      entity_storage: !type:NestedSelector
        tableId: LockerFillHeadOfSecurityNoHardsuit

# No hardsuit + Hardsuit locker
- type: entity
  id: LockerHeadOfSecurityFilledHardsuit
  suffix: Filled, Hardsuit
  parent: LockerHeadOfSecurity
  components:
  - type: EntityTableContainerFill
    containers:
      entity_storage: !type:AllSelector
        children:
        - !type:NestedSelector
          tableId: LockerFillHeadOfSecurityNoHardsuit
        - !type:NestedSelector
          tableId: FillHeadOfSecurityHardsuit

- type: entity
  id: LockerFreezerVaultFilled
  suffix: Vault, Locked
  parent: LockerFreezerBase
  categories: [ HideSpawnMenu ] # Frontier
  components:
  - type: AccessReader
    access: [ [ "Command" ] ]
  - type: StorageFill
    contents:
    - id: WeaponRevolverDeckard
    - id: ClothingOuterHardsuitBasic
    - id: JetpackBlue
    - id: SpaceCash1000
    - id: BeachBall
    - id: BikeHorn<|MERGE_RESOLUTION|>--- conflicted
+++ resolved
@@ -337,7 +337,6 @@
 #    - id: ClothingEyesGlassesSecurity # Frontier
 #    - id: ClothingHeadsetAltSecurity # Frontier
     - id: ClothingMaskNeckGaiter
-<<<<<<< HEAD
 #    - id: ClothingOuterCoatHoSTrench # Frontier
 #    - id: ClothingShoesBootsJack # Frontier
 #    - id: DoorRemoteSecurity # Frontier
@@ -345,6 +344,8 @@
 #    - id: RubberStampHos # Frontier
 #    - id: SecurityTechFabCircuitboard # Frontier
 #    - id: WeaponDisabler # Frontier
+#    - id: WantedListCartridge # Frontier
+    - id: DrinkHosFlask
     - id: ClothingUniformJumpskirtHoSAlt # Frontier: consistency with old fill
     - id: ClothingUniformJumpsuitHoSAlt # Frontier: consistency with old fill
     - id: ClothingHeadHatBeretHoS # Frontier: consistency with old fill
@@ -355,17 +356,6 @@
     - id: ClothingOuterWinterHoS # Frontier: consistency with old fill
     - id: ClothingShoesBootsWinterHoS # Frontier: consistency with old fill
     - id: Demag # Frontier
-=======
-    - id: ClothingOuterCoatHoSTrench
-    - id: ClothingShoesBootsJack
-    - id: DoorRemoteSecurity
-    - id: HoloprojectorSecurity
-    - id: RubberStampHos
-    - id: SecurityTechFabCircuitboard
-    - id: WeaponDisabler
-    - id: WantedListCartridge
-    - id: DrinkHosFlask
->>>>>>> 11e5d591
 
 # Hardsuit table, used for suit storage as well
 - type: entityTable

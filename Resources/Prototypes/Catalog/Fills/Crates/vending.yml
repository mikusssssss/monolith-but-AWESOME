- type: entity
  id: CrateVendingMachineRestockBoozeFilled
  parent: CratePlasticBiodegradable # Frontier
  name: Booze-O-Mat restock crate
  description: Contains a restock box for the Booze-O-Mat.
  components:
  - type: StorageFill
    contents:
      - id: VendingMachineRestockBooze
        amount: 2 # Frontier

- type: entity
  id: CrateVendingMachineRestockChefvendFilled
  parent: CratePlasticBiodegradable # Frontier
  name: ChefVend restock crate
  description: Contains a restock box for the ChefVend.
  components:
  - type: StorageFill
    contents:
      - id: VendingMachineRestockChefvend
        amount: 2 # Frontier

- type: entity
  id: CrateVendingMachineRestockClothesFilled
  parent: CratePlasticBiodegradable # Frontier
  name: clothing restock crate
  description: Contains a restock box for the clothes vending machines.
  components:
  - type: StorageFill
    contents:
      - id: VendingMachineRestockClothes
<<<<<<< HEAD
        amount: 7 # Frontier
=======

- type: entity
  id: CrateVendingMachineRestockAutoDrobeFilled
  parent: CratePlastic
  name: AutoDrobe restock crate
  description: Contains a restock box for the AutoDrobe.
  components:
  - type: StorageFill
    contents:
>>>>>>> 694ae001
      - id: VendingMachineRestockCostumes
        amount: 1 # Frontier

- type: entity
  id: CrateVendingMachineRestockCondimentStationFilled
  parent: CratePlasticBiodegradable # Frontier
  name: condiment station restock crate
  description: Contains a restock box for the condiment station.
  components:
  - type: StorageFill
    contents:
      - id: VendingMachineRestockCondimentStation
        amount: 2 # Frontier

- type: entity
  id: CrateVendingMachineRestockDinnerwareFilled
  parent: CratePlasticBiodegradable # Frontier
  name: Plasteel Chef restock crate
  description: Contains a restock box for the Plasteel Chef vending machine.
  components:
  - type: StorageFill
    contents:
      - id: VendingMachineRestockDinnerware
        amount: 2 # Frontier

- type: entity
  id: CrateVendingMachineRestockEngineeringFilled
  parent: CratePlasticBiodegradable # Frontier
  name: EngiVend restock crate
  description: Contains a restock box for the EngiVend. Also supports the YouTool.
  components:
  - type: StorageFill
    contents:
      - id: VendingMachineRestockEngineering
        amount: 2 # Frontier

- type: entity
  id: CrateVendingMachineRestockGamesFilled
  parent: CratePlasticBiodegradable # Frontier
  name: Good Clean Fun restock crate
  description: Contains a restock box for the Good Clean Fun vending machine.
  components:
  - type: StorageFill
    contents:
      - id: VendingMachineRestockGames
        amount: 2 # Frontier

- type: entity
  id: CrateVendingMachineRestockHotDrinksFilled
  parent: CratePlasticBiodegradable # Frontier
  name: Solar's Best restock crate
  description: Contains two restock boxes for Solar's Best Hot Drinks vending machine.
  components:
  - type: StorageFill
    contents:
      - id: VendingMachineRestockHotDrinks
        amount: 8 # Frontier

- type: entity
  id: CrateVendingMachineRestockMedicalFilled
  parent: CratePlasticBiodegradable # Frontier
  name: NanoMed restock crate
  description: Contains a restock box, compatible with the NanoMed and NanoMedPlus.
  components:
  - type: StorageFill
    contents:
      - id: VendingMachineRestockMedical
        amount: 2 # Frontier

- type: entity
  id: CrateVendingMachineRestockChemVendFilled
  parent: CratePlasticBiodegradable # Frontier
  name: ChemVend restock crate
  description: Contains a restock box for the ChemVend.
  components:
  - type: StorageFill
    contents:
      - id: VendingMachineRestockChemVend
        amount: 2 # Frontier

- type: entity
  id: CrateVendingMachineRestockNutriMaxFilled
  parent: CratePlasticBiodegradable # Frontier
  name: NutriMax restock crate
  description: Contains a restock box for the NutriMax vending machine.
  components:
  - type: StorageFill
    contents:
      - id: VendingMachineRestockNutriMax
        amount: 2 # Frontier

- type: entity
  id: CrateVendingMachineRestockPTechFilled
  parent: CratePlasticBiodegradable # Frontier
  name: PTech restock crate
  description: Contains a restock box for the PTech bureaucracy dispenser.
  components:
  - type: StorageFill
    contents:
      - id: VendingMachineRestockPTech
        amount: 2 # Frontier

- type: entity
  id: CrateVendingMachineRestockRobustSoftdrinksFilled
  parent: CratePlasticBiodegradable # Frontier
  name: Robust Softdrinks restock crate
  description: Contains two restock boxes for the Robust Softdrinks LLC vending machine.
  components:
  - type: StorageFill
    contents:
      - id: VendingMachineRestockRobustSoftdrinks
        amount: 8 # Frontier

- type: entity
  id: CrateVendingMachineRestockSalvageEquipmentFilled
  parent: CratePlasticBiodegradable # Frontier
  name: Salvage restock crate
  description: Contains a restock box for the salvage vendor.
  components:
  - type: StorageFill
    contents:
      - id: VendingMachineRestockSalvageEquipment
        amount: 2 # Frontier

- type: entity
  id: CrateVendingMachineRestockSecTechFilled
  parent: CratePlasticBiodegradable # Frontier
  name: SecTech restock crate
  description: Contains a restock box for the SecTech vending machine.
  components:
  - type: StorageFill
    contents:
      - id: VendingMachineRestockSecTech
        amount: 2 # Frontier

- type: entity
  id: CrateVendingMachineRestockSeedsFilled
  parent: CratePlasticBiodegradable # Frontier
  name: MegaSeed restock crate
  description: Contains a restock box for the MegaSeed vending machine.
  components:
  - type: StorageFill
    contents:
      - id: VendingMachineRestockSeeds
        amount: 2 # Frontier

- type: entity
  id: CrateVendingMachineRestockSmokesFilled
  parent: CratePlasticBiodegradable # Frontier
  name: ShadyCigs restock crate
  description: Contains two restock boxes for the ShadyCigs vending machine.
  components:
  - type: StorageFill
    contents:
      - id: VendingMachineRestockSmokes
        amount: 8 # Frontier

- type: entity
  id: CrateVendingMachineRestockVendomatFilled
  parent: CratePlasticBiodegradable # Frontier
  name: Vendomat restock crate
  description: Contains a restock box for a Vendomat vending machine.
  components:
  - type: StorageFill
    contents:
      - id: VendingMachineRestockVendomat
        amount: 2 # Frontier

- type: entity
  id: CrateVendingMachineRestockRoboticsFilled
  parent: CratePlasticBiodegradable # Frontier
  name: Robotech Deluxe restock crate
  description: Contains a restock box for a Robotech Deluxe vending machine.
  components:
  - type: StorageFill
    contents:
      - id: VendingMachineRestockRobotics
        amount: 2 # Frontier

- type: entity
  id: CrateVendingMachineRestockTankDispenserFilled
  parent: CratePlasticBiodegradable # Frontier
  name: tank dispenser restock crate
  description: Contains a restock box for an Engineering or Atmospherics tank dispenser.
  components:
  - type: StorageFill
    contents:
      - id: VendingMachineRestockTankDispenser
        amount: 2 # Frontier

- type: entity
  id: CrateVendingMachineRestockHappyHonkFilled
  parent: CratePlasticBiodegradable # Frontier
  name: Happy Honk restock crate
  description: Contains a restock box for a happy honk dispenser.
  components:
  - type: StorageFill
    contents:
      - id: VendingMachineRestockHappyHonk
        amount: 8 # Frontier

- type: entity
  id: CrateVendingMachineRestockGetmoreChocolateCorpFilled
  parent: CratePlasticBiodegradable # Frontier
  name: Getmore Chocolate Corp restock crate
  description: Contains a restock box for a Getmore Chocolate Corp dispenser.
  components:
  - type: StorageFill
    contents:
      - id: VendingMachineRestockGetmoreChocolateCorp
        amount: 8 # Frontier

- type: entity
  id: CrateVendingMachineRestockChangFilled
  parent: CratePlasticBiodegradable # Frontier
  name: Chang restock crate
  description: Contains a restock box for a Mr. Chang dispenser.
  components:
  - type: StorageFill
    contents:
      - id: VendingMachineRestockChang
        amount: 8 # Frontier

- type: entity
  id: CrateVendingMachineRestockDiscountDansFilled
  parent: CratePlasticBiodegradable # Frontier
  name: Discount Dans restock crate
  description: Contains a restock box for a Discount Dan's dispenser.
  components:
  - type: StorageFill
    contents:
      - id: VendingMachineRestockDiscountDans
        amount: 8 # Frontier

- type: entity
  id: CrateVendingMachineRestockDonutFilled
  parent: CratePlasticBiodegradable # Frontier
  name: Donut restock crate
  description: Contains a restock box for a Monkin' Donuts dispenser.
  components:
  - type: StorageFill
    contents:
      - id: VendingMachineRestockDonut
        amount: 8 # Frontier<|MERGE_RESOLUTION|>--- conflicted
+++ resolved
@@ -29,9 +29,9 @@
   - type: StorageFill
     contents:
       - id: VendingMachineRestockClothes
-<<<<<<< HEAD
         amount: 7 # Frontier
-=======
+      - id: VendingMachineRestockCostumes
+        amount: 1 # Frontier
 
 - type: entity
   id: CrateVendingMachineRestockAutoDrobeFilled
@@ -39,11 +39,9 @@
   name: AutoDrobe restock crate
   description: Contains a restock box for the AutoDrobe.
   components:
-  - type: StorageFill
-    contents:
->>>>>>> 694ae001
-      - id: VendingMachineRestockCostumes
-        amount: 1 # Frontier
+    - type: StorageFill
+  contents:
+    - id: VendingMachineRestockCostumes
 
 - type: entity
   id: CrateVendingMachineRestockCondimentStationFilled

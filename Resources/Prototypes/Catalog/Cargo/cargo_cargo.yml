<<<<<<< HEAD
# - type: cargoProduct # Frontier - Cannot be moved off floors
  # id: CargoPallet
  # icon:
    # sprite: Structures/catwalk.rsi
    # state: catwalk_preview
  # product: CargoPallet
  # cost: 250
  # category: Cargo
  # group: market

=======
>>>>>>> 694ae001
- type: cargoProduct
  id: CargoOreBox
  icon:
    sprite:  /Textures/Structures/Storage/orebox.rsi
    state: orebox
  product: OreBox
<<<<<<< HEAD
  #cost: 500
  cost: 1000  # Frontier
  category: Cargo
  group: market

# - type: cargoProduct # Frontier - Moved to cargo locker
  # id: CargoLuxuryHardsuit
  # icon:
    # sprite: Clothing/Head/Hardsuits/luxury.rsi
    # state: icon
  # product: CrateCargoLuxuryHardsuit
  # cost: 15000
  # category: Cargo
  # group: market
=======
  cost: 500
  category: cargoproduct-category-name-cargo
  group: market

- type: cargoProduct
  id: CargoLuxuryHardsuit
  icon:
    sprite: Clothing/Head/Hardsuits/luxury.rsi
    state: icon
  product: CrateCargoLuxuryHardsuit
  cost: 15000
  category: cargoproduct-category-name-cargo
  group: market
>>>>>>> 694ae001
<|MERGE_RESOLUTION|>--- conflicted
+++ resolved
@@ -1,4 +1,3 @@
-<<<<<<< HEAD
 # - type: cargoProduct # Frontier - Cannot be moved off floors
   # id: CargoPallet
   # icon:
@@ -9,41 +8,23 @@
   # category: Cargo
   # group: market
 
-=======
->>>>>>> 694ae001
 - type: cargoProduct
   id: CargoOreBox
   icon:
     sprite:  /Textures/Structures/Storage/orebox.rsi
     state: orebox
   product: OreBox
-<<<<<<< HEAD
-  #cost: 500
-  cost: 1000  # Frontier
-  category: Cargo
-  group: market
-
-# - type: cargoProduct # Frontier - Moved to cargo locker
-  # id: CargoLuxuryHardsuit
-  # icon:
-    # sprite: Clothing/Head/Hardsuits/luxury.rsi
-    # state: icon
-  # product: CrateCargoLuxuryHardsuit
-  # cost: 15000
-  # category: Cargo
-  # group: market
-=======
-  cost: 500
+  cost: 1000 # Frontier - original price 500
   category: cargoproduct-category-name-cargo
   group: market
 
 - type: cargoProduct
   id: CargoLuxuryHardsuit
+  abstract: true # Frontier - Moved to cargo locker
   icon:
     sprite: Clothing/Head/Hardsuits/luxury.rsi
     state: icon
   product: CrateCargoLuxuryHardsuit
   cost: 15000
   category: cargoproduct-category-name-cargo
-  group: market
->>>>>>> 694ae001
+  group: market
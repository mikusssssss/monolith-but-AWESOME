- type: seed
  id: wheat
  name: seeds-wheat-name
  noun: seeds-noun-seeds
  displayName: seeds-wheat-display-name
  plantRsi: Objects/Specific/Hydroponics/wheat.rsi
  packetPrototype: WheatSeeds
  productPrototypes:
    - WheatBushel
  lifespan: 25
  maturation: 6
  production: 3
  yield: 3
  potency: 5
  idealLight: 8
  nutrientConsumption: 0.40
  chemicals:
    Nutriment:
      Min: 1
      Max: 20
      PotencyDivisor: 20
    Flour:
      Min: 5
      Max: 20
      PotencyDivisor: 20

- type: seed
  id: oat
  name: seeds-oat-name
  noun: seeds-noun-seeds
  displayName: seeds-oat-display-name
  plantRsi: Objects/Specific/Hydroponics/oat.rsi
  packetPrototype: OatSeeds
  productPrototypes:
    - OatBushel
  lifespan: 25
  maturation: 6
  production: 3
  yield: 3
  potency: 5
  idealLight: 8
  nutrientConsumption: 0.40
  chemicals:
    Nutriment:
      Min: 1
      Max: 20
      PotencyDivisor: 20
    Oats:
      Min: 5
      Max: 20
      PotencyDivisor: 20

- type: seed
  id: banana
  name: seeds-banana-name
  noun: seeds-noun-seeds
  displayName: seeds-banana-display-name
  plantRsi: Objects/Specific/Hydroponics/banana.rsi
  packetPrototype: BananaSeeds
  productPrototypes:
    - FoodBanana
  mutationPrototypes:
    - mimana
  harvestRepeat: Repeat
  lifespan: 50
  maturation: 6
  production: 6
  yield: 2
  idealLight: 9
  waterConsumption: 0.60
  idealHeat: 298
  chemicals:
    Vitamin:
      Min: 1
      Max: 4
      PotencyDivisor: 25
    Nutriment:
      Min: 1
      Max: 2
      PotencyDivisor: 50

- type: seed
  id: mimana
  name: seeds-mimana-name
  noun: seeds-noun-seeds
  displayName: seeds-mimana-display-name
  plantRsi: Objects/Specific/Hydroponics/mimana.rsi
  packetPrototype: MimanaSeeds
  productPrototypes:
    - FoodMimana
  harvestRepeat: Repeat
  lifespan: 50
  maturation: 6
  production: 6
  yield: 2
  idealLight: 9
  waterConsumption: 0.60
  idealHeat: 298
  chemicals:
    MuteToxin:
      Min: 1
      Max: 5
      PotencyDivisor: 20
    Nutriment:
      Min: 1
      Max: 2
      PotencyDivisor: 50

- type: seed
  id: carrots
  name: seeds-carrots-name
  noun: seeds-noun-seeds
  displayName: seeds-carrots-display-name
  plantRsi: Objects/Specific/Hydroponics/carrot.rsi
  packetPrototype: CarrotSeeds
  productPrototypes:
    - FoodCarrot
  lifespan: 25
  maturation: 10
  production: 3
  yield: 3
  potency: 10
  growthStages: 3
  waterConsumption: 0.60
  chemicals:
    JuiceCarrot:
      Min: 1
      Max: 5
      PotencyDivisor: 20
    Vitamin:
      Min: 1
      Max: 4
      PotencyDivisor: 25

- type: seed
  id: lemon
  name: seeds-lemon-name
  noun: seeds-noun-seeds
  displayName: seeds-lemon-display-name
  plantRsi: Objects/Specific/Hydroponics/lemon.rsi
  packetPrototype: LemonSeeds
  productPrototypes:
    - FoodLemon
  mutationPrototypes:
    - lemoon
  harvestRepeat: Repeat
  lifespan: 55
  maturation: 6
  production: 6
  yield: 3
  potency: 10
  idealLight: 8
  chemicals:
    Nutriment:
      Min: 1
      Max: 5
      PotencyDivisor: 20
    Vitamin:
      Min: 1
      Max: 4
      PotencyDivisor: 25

- type: seed
  id: lemoon
  name: seeds-lemoon-name
  noun: seeds-noun-seeds
  displayName: seeds-lemoon-display-name
  plantRsi: Objects/Specific/Hydroponics/lemoon.rsi
  packetPrototype: LemoonSeeds
  productPrototypes:
    - FoodLemoon
  harvestRepeat: Repeat
  lifespan: 90
  maturation: 8
  production: 6
  yield: 4
  potency: 1
  idealLight: 8
  chemicals:
    Vitamin:
      Min: 1
      Max: 4
      PotencyDivisor: 25
    Milk:
      Min: 8
      Max: 20
      PotencyDivisor: 5

- type: seed
  id: lime
  name: seeds-lime-name
  noun: seeds-noun-seeds
  displayName: seeds-lime-display-name
  plantRsi: Objects/Specific/Hydroponics/lime.rsi
  packetPrototype: LimeSeeds
  productPrototypes:
    - FoodLime
  harvestRepeat: Repeat
  lifespan: 55
  maturation: 6
  production: 6
  yield: 3
  potency: 10
  idealLight: 8
  chemicals:
    Nutriment:
      Min: 1
      Max: 5
      PotencyDivisor: 20
    Vitamin:
      Min: 1
      Max: 4
      PotencyDivisor: 25

- type: seed
  id: orange
  name: seeds-orange-name
  noun: seeds-noun-seeds
  displayName: seeds-orange-display-name
  plantRsi: Objects/Specific/Hydroponics/orange.rsi
  packetPrototype: OrangeSeeds
  productPrototypes:
    - FoodOrange
  harvestRepeat: Repeat
  lifespan: 55
  maturation: 6
  production: 6
  yield: 3
  potency: 10
  idealLight: 8
  chemicals:
    Nutriment:
      Min: 1
      Max: 5
      PotencyDivisor: 20
    Vitamin:
      Min: 1
      Max: 4
      PotencyDivisor: 25

- type: seed
  id: pineapple
  name: seeds-pineapple-name
  noun: seeds-noun-seeds
  displayName: seeds-pineapple-display-name
  plantRsi: Objects/Specific/Hydroponics/pineapple.rsi
  packetPrototype: PineappleSeeds
  productPrototypes:
    - FoodPineapple
  harvestRepeat: Repeat
  lifespan: 55
  maturation: 6
  production: 6
  yield: 3
  potency: 10
  idealLight: 8
  growthStages: 3
  chemicals:
    Nutriment:
      Min: 1
      Max: 20
      PotencyDivisor: 20
    Water:
      Min: 1
      Max: 4
      PotencyDivisor: 25
    Vitamin:
      Min: 1
      Max: 2
      PotencyDivisor: 50

- type: seed
  id: potato
  name: seeds-potato-name
  noun: seeds-noun-seeds
  displayName: seeds-potato-display-name
  plantRsi: Objects/Specific/Hydroponics/potato.rsi
  packetPrototype: PotatoSeeds
  productPrototypes:
    - FoodPotato
  lifespan: 30
  maturation: 10
  production: 3
  yield: 3
  potency: 10
  growthStages: 4
  waterConsumption: 0.60
  chemicals:
    Nutriment:
      Min: 1
      Max: 10
      PotencyDivisor: 10
    Vitamin:
      Min: 1
      Max: 4
      PotencyDivisor: 25

- type: seed
  id: sugarcane
  name: seeds-sugarcane-name
  noun: seeds-noun-seeds
  displayName: seeds-sugarcane-display-name
  plantRsi: Objects/Specific/Hydroponics/sugarcane.rsi
  packetPrototype: SugarcaneSeeds
  productPrototypes:
    - Sugarcane
  harvestRepeat: Repeat
  lifespan: 60
  maturation: 6
  production: 6
  yield: 3
  potency: 10
  growthStages: 3
  idealHeat: 298
  chemicals:
    Sugar:
      Min: 4
      Max: 5
      PotencyDivisor: 5

- type: seed
  id: towercap
  name: seeds-towercap-name
  noun: seeds-noun-spores
  displayName: seeds-towercap-display-name
  plantRsi: Objects/Specific/Hydroponics/towercap.rsi
  packetPrototype: TowercapSeeds
  productPrototypes:
    - Log
  mutationPrototypes:
    - steelcap
  lifespan: 80
  maturation: 15
  ligneous: true
  production: 3
  yield: 5
  potency: 1
  growthStages: 3
  waterConsumption: 0.60
  nutrientConsumption: 0.50
  lightTolerance: 6
  idealHeat: 288

- type: seed
  id: steelcap
  name: seeds-steelcap-name
  noun: seeds-noun-spores
  displayName: seeds-steelcap-display-name
  plantRsi: Objects/Specific/Hydroponics/steelcap.rsi
  packetPrototype: SteelcapSeeds
  productPrototypes:
    - SteelLog
  lifespan: 80
  maturation: 15
  ligneous: true
  production: 3
  yield: 3
  potency: 1
  growthStages: 3
  waterConsumption: 0.60
  nutrientConsumption: 0.80
  lightTolerance: 6
  idealHeat: 288

- type: seed
  id: tomato
  name: seeds-tomato-name
  noun: seeds-noun-seeds
  displayName: seeds-tomato-display-name
  plantRsi: Objects/Specific/Hydroponics/tomato.rsi
  packetPrototype: TomatoSeeds
  productPrototypes:
    - FoodTomato
  mutationPrototypes:
    - blueTomato
    - bloodTomato
  harvestRepeat: Repeat
  lifespan: 25
  maturation: 8
  production: 6
  yield: 2
  potency: 10
  waterConsumption: 0.60
  nutrientConsumption: 0.40
  idealLight: 8
  idealHeat: 298
  juicy: true
  splatPrototype: PuddleSplatter
  chemicals:
    Nutriment:
      Min: 1
      Max: 7
      PotencyDivisor: 14
    Vitamin:
      Min: 1
      Max: 3
      PotencyDivisor: 33
    Water:
      Min: 1
      Max: 4
      PotencyDivisor: 25

- type: seed
  id: blueTomato
  name: seeds-bluetomato-name
  noun: seeds-noun-seeds
  displayName: seeds-bluetomato-display-name
  plantRsi: Objects/Specific/Hydroponics/blue_tomato.rsi
  packetPrototype: BlueTomatoSeeds
  productPrototypes:
    - FoodBlueTomato
  harvestRepeat: Repeat
  lifespan: 25
  maturation: 8
  production: 6
  yield: 2
  potency: 10
  waterConsumption: 0.60
  nutrientConsumption: 0.70
  idealLight: 8
  idealHeat: 298
  juicy: true
  splatPrototype: PuddleSplatter
  chemicals:
    Nutriment:
      Min: 1
      Max: 5
      PotencyDivisor: 20
    SpaceLube:
      Min: 5
      Max: 15
      PotencyDivisor: 10
    Vitamin:
      Min: 1
      Max: 4
      PotencyDivisor: 25

- type: seed
  id: bloodTomato
  name: seeds-bloodtomato-name
  noun: seeds-noun-seeds
  displayName: seeds-bloodtomato-display-name
  plantRsi: Objects/Specific/Hydroponics/blood_tomato.rsi
  packetPrototype: BloodTomatoSeeds
  productPrototypes:
    - FoodBloodTomato
  harvestRepeat: Repeat
  lifespan: 25
  maturation: 8
  production: 6
  yield: 2
  potency: 10
  waterConsumption: 0.60
  nutrientConsumption: 0.70
  idealLight: 8
  idealHeat: 298
  juicy: true
  splatPrototype: PuddleSplatter
  chemicals:
    Blood:
      Min: 1
      Max: 10
      PotencyDivisor: 10
    Vitamin:
      Min: 1
      Max: 4
      PotencyDivisor: 25

- type: seed
  id: eggplant
  name: seeds-eggplant-name
  noun: seeds-noun-seeds
  displayName: seeds-eggplant-display-name
  plantRsi: Objects/Specific/Hydroponics/eggplant.rsi
  packetPrototype: EggplantSeeds
  productPrototypes:
    - FoodEggplant
  mutationPrototypes:
    - eggy
  harvestRepeat: Repeat
  lifespan: 25
  maturation: 6
  production: 6
  yield: 2
  potency: 20
  idealLight: 9
  idealHeat: 298
  chemicals:
    Nutriment:
      Min: 1
      Max: 10
      PotencyDivisor: 10
    Vitamin:
      Min: 1
      Max: 4
      PotencyDivisor: 25

- type: seed
  id: cabbage
  name: seeds-cabbage-name
  noun: seeds-noun-seeds
  displayName: seeds-cabbage-display-name
  plantRsi: Objects/Specific/Hydroponics/cabbage.rsi
  packetPrototype: CabbageSeeds
  productPrototypes:
    - FoodCabbage
  lifespan: 50
  maturation: 7
  production: 5
  yield: 3
  potency: 10
  growthStages: 1
  chemicals:
    Nutriment:
      Min: 1
      Max: 10
      PotencyDivisor: 10
    Vitamin:
      Min: 1
      Max: 4
      PotencyDivisor: 25

- type: seed
  id: garlic
  name: seeds-garlic-name
  noun: seeds-noun-seeds
  displayName: seeds-garlic-display-name
  plantRsi: Objects/Specific/Hydroponics/garlic.rsi
  packetPrototype: GarlicSeeds
  productPrototypes:
    - FoodGarlic
  lifespan: 25
  maturation: 8
  production: 5
  yield: 3
  potency: 25
  growthStages: 3
  chemicals:
    Nutriment:
      Min: 1
      Max: 10
      PotencyDivisor: 10
    Vitamin:
      Min: 1
      Max: 4
      PotencyDivisor: 25
    Allicin:
      Min: 1
      Max: 8
      PotencyDivisor: 25

- type: seed
  id: apple
  name: seeds-apple-name
  noun: seeds-noun-seeds
  displayName: seeds-apple-display-name
  plantRsi: Objects/Specific/Hydroponics/apple.rsi
  packetPrototype: AppleSeeds
  productPrototypes:
    - FoodApple
  harvestRepeat: Repeat
  lifespan: 55
  maturation: 6
  production: 6
  yield: 3
  potency: 10
  idealLight: 6
  chemicals:
    Nutriment:
      Min: 1
      Max: 10
      PotencyDivisor: 10
    Vitamin:
      Min: 1
      Max: 4
      PotencyDivisor: 25

- type: seed
  id: corn
  name: seeds-corn-name
  noun: seeds-noun-seeds
  displayName: seeds-corn-display-name
  plantRsi: Objects/Specific/Hydroponics/corn.rsi
  packetPrototype: CornSeeds
  productPrototypes:
    - FoodCorn
  lifespan: 25
  maturation: 8
  production: 6
  yield: 2
  potency: 20
  growthStages: 3
  idealLight: 8
  waterConsumption: 0.60
  idealHeat: 298
  chemicals:
    Nutriment:
      Min: 1
      Max: 10
      PotencyDivisor: 20
    Cornmeal:
      Min: 5
      Max: 15
      PotencyDivisor: 10

- type: seed
  id: onion
  name: seeds-onion-name
  noun: seeds-noun-seeds
  displayName: seeds-onion-display-name
  plantRsi: Objects/Specific/Hydroponics/onion.rsi
  packetPrototype: OnionSeeds
  productPrototypes:
    - FoodOnion
  mutationPrototypes:
    - onionred
  lifespan: 25
  maturation: 8
  production: 6
  yield: 2
  potency: 20
  growthStages: 3
  idealLight: 8
  waterConsumption: 0.60
  idealHeat: 298
  chemicals:
    Nutriment:
      Min: 1
      Max: 10
      PotencyDivisor: 10
    Vitamin:
      Min: 1
      Max: 4
      PotencyDivisor: 25
    Allicin:
      Min: 1
      Max: 4
      PotencyDivisor: 25

- type: seed
  id: onionred
  name: seeds-onionred-name
  noun: seeds-noun-seeds
  displayName: seeds-onionred-display-name
  plantRsi: Objects/Specific/Hydroponics/onion_red.rsi
  packetPrototype: OnionRedSeeds
  productPrototypes:
    - FoodOnionRed
  lifespan: 25
  maturation: 8
  production: 6
  yield: 2
  potency: 20
  growthStages: 3
  idealLight: 8
  waterConsumption: 0.60
  idealHeat: 298
  chemicals:
    Nutriment:
      Min: 1
      Max: 10
      PotencyDivisor: 10
    Vitamin:
      Min: 1
      Max: 4
      PotencyDivisor: 25
    Allicin:
      Min: 1
      Max: 4
      PotencyDivisor: 25

- type: seed
  id: chanterelle
  name: seeds-chanterelle-name
  noun: seeds-noun-spores
  displayName: seeds-chanterelle-display-name
  plantRsi: Objects/Specific/Hydroponics/chanterelle.rsi
  packetPrototype: ChanterelleSeeds
  productPrototypes:
    - FoodMushroom
  lifespan: 35
  maturation: 10
  production: 7
  yield: 5
  potency: 1
  growthStages: 3
  lightTolerance: 6
  waterConsumption: 0.60
  nutrientConsumption: 0.50
  idealHeat: 288
  chemicals:
    Nutriment:
      Min: 1
      Max: 25
      PotencyDivisor: 25

- type: seed
  id: eggy
  name: seeds-eggy-name
  noun: seeds-noun-seeds
  displayName: seeds-eggy-display-name
  plantRsi: Objects/Specific/Hydroponics/eggy.rsi
  packetPrototype: EggySeeds
  productPrototypes:
    - FoodEgg
  harvestRepeat: Repeat
  lifespan: 75
  maturation: 6
  production: 12
  yield: 2
  potency: 20
  nutrientConsumption: 0.50
  idealLight: 9
  idealHeat: 298
  chemicals:
    Egg:
      Min: 1
      Max: 10
      PotencyDivisor: 10

- type: seed
  id: cannabis
  name: seeds-cannabis-name
  noun: seeds-noun-seeds
  displayName: seeds-cannabis-display-name
  plantRsi: Objects/Specific/Hydroponics/cannabis.rsi
  packetPrototype: CannabisSeeds
  productPrototypes:
    - LeavesCannabis
  harvestRepeat: Repeat
  lifespan: 75
  maturation: 8
  production: 12
  yield: 2
  potency: 20
  growthStages: 3
  waterConsumption: 0.40
  idealLight: 9
  idealHeat: 298
  chemicals:
    THC:
      Min: 1
      Max: 10
      PotencyDivisor: 10

- type: seed
  id: tobacco
  name: seeds-tobacco-name
  noun: seeds-noun-seeds
  displayName: seeds-tobacco-display-name
  plantRsi: Objects/Specific/Hydroponics/tobacco.rsi
  packetPrototype: TobaccoSeeds
  productPrototypes:
    - LeavesTobacco
  harvestRepeat: Repeat
  lifespan: 75
  maturation: 5
  production: 5
  yield: 2
  potency: 20
  growthStages: 3
  waterConsumption: 0.40
  idealLight: 9
  idealHeat: 298
  chemicals:
    Nicotine:
      Min: 1
      Max: 10
      PotencyDivisor: 10

- type: seed
  id: nettle
  name: seeds-nettle-name
  noun: seeds-noun-seeds
  displayName: seeds-nettle-display-name
  plantRsi: Objects/Specific/Hydroponics/nettle.rsi
  packetPrototype: NettleSeeds
  productPrototypes:
    - Nettle
  mutationPrototypes:
    - deathNettle
  lifespan: 25
  maturation: 8
  production: 6
  yield: 2
  potency: 20
  growthStages: 5
  idealLight: 8
  waterConsumption: 0.60
  idealHeat: 298
  chemicals:
    Histamine:
      Min: 1
      Max: 25
      PotencyDivisor: 4

- type: seed
  id: deathNettle
  name: seeds-deathnettle-name
  noun: seeds-noun-seeds
  displayName: seeds-deathnettle-display-name
  plantRsi: Objects/Specific/Hydroponics/death_nettle.rsi
  packetPrototype: DeathNettleSeeds
  productPrototypes:
    - DeathNettle
  lifespan: 25
  maturation: 8
  production: 6
  yield: 2
  potency: 20
  growthStages: 5
  idealLight: 8
  waterConsumption: 0.70
  nutrientConsumption: 0.80
  idealHeat: 298
  chemicals:
    SulfuricAcid:
      Min: 1
      Max: 15
      PotencyDivisor: 6
    FluorosulfuricAcid:
      Min: 1
      Max: 15
      PotencyDivisor: 6

- type: seed
  id: chili
  name: seeds-chili-name
  noun: seeds-noun-seeds
  displayName: seeds-chili-display-name
  plantRsi: Objects/Specific/Hydroponics/chili.rsi
  packetPrototype: ChiliSeeds
  productPrototypes:
    - FoodChili
  mutationPrototypes:
    - chilly
  harvestRepeat: Repeat
  lifespan: 25
  maturation: 6
  production: 6
  yield: 2
  potency: 20
  idealLight: 9
  idealHeat: 298
  chemicals:
    CapsaicinOil:
      Min: 1
      Max: 10
      PotencyDivisor: 10
    Nutriment:
      Min: 1
      Max: 4
      PotencyDivisor: 25
    Vitamin:
      Min: 1
      Max: 4
      PotencyDivisor: 25

- type: seed
  id: chilly
  name: seeds-chilly-name
  noun: seeds-noun-seeds
  displayName: seeds-chilly-display-name
  plantRsi: Objects/Specific/Hydroponics/chilly.rsi
  packetPrototype: ChillySeeds
  productPrototypes:
    - FoodChilly
  harvestRepeat: Repeat
  lifespan: 25
  maturation: 6
  production: 6
  yield: 2
  potency: 20
  idealLight: 9
  idealHeat: 298
  chemicals:
    Frostoil:
      Min: 1
      Max: 10
      PotencyDivisor: 10
    Nutriment:
      Min: 1
      Max: 4
      PotencyDivisor: 25
    Vitamin:
      Min: 1
      Max: 4
      PotencyDivisor: 25

- type: seed
  id: poppy
  name: seeds-poppy-name
  noun: seeds-noun-seeds
  displayName: seeds-poppy-display-name
  plantRsi: Objects/Specific/Hydroponics/poppy.rsi
  packetPrototype: PoppySeeds
  productPrototypes:
    - FoodPoppy
  lifespan: 25
  maturation: 10
  production: 3
  yield: 3
  potency: 10
  growthStages: 3
  waterConsumption: 0.60
  chemicals:
    Nutriment:
      Min: 1
      Max: 2
      Potencydivisor: 50
    Bicaridine:
      Min: 1
      Max: 20
      PotencyDivisor: 5

- type: seed
  id: aloe
  name: seeds-aloe-name
  noun: seeds-noun-seeds
  displayName: seeds-aloe-display-name
  plantRsi: Objects/Specific/Hydroponics/aloe.rsi
  packetPrototype: AloeSeeds
  productPrototypes:
    - FoodAloe
  lifespan: 25
  maturation: 10
  production: 3
  yield: 3
  potency: 10
  growthStages: 5
  waterConsumption: 0.60
  chemicals:
    Aloe:
      Min: 1
      Max: 10
      PotencyDivisor: 10
    Dermaline:
      Min: 1
      Max: 10
      PotencyDivisor: 10

- type: seed
  id: lingzhi
  name: seeds-lingzhi-name
  noun: seeds-noun-spores
  displayName: seeds-lingzhi-display-name
  plantRsi: Objects/Specific/Hydroponics/lingzhi.rsi
  packetPrototype: LingzhiSeeds
  productPrototypes:
    - FoodLingzhi
  lifespan: 25
  maturation: 10
  production: 3
  yield: 3
  potency: 10
  growthStages: 3
  waterConsumption: 0.60
  chemicals:
    Ultravasculine:
      Min: 1
      Max: 20
      PotencyDivisor: 5
    Epinephrine:
      Min: 1
      Max: 20
      PotencyDivisor: 5

- type: seed
  id: ambrosiaVulgaris
  name: seeds-ambrosiavulgaris-name
  noun: seeds-noun-seeds
  displayName: seeds-ambrosiavulgaris-display-name
  plantRsi: Objects/Specific/Hydroponics/ambrosia_vulgaris.rsi
  packetPrototype: AmbrosiaVulgarisSeeds
  productPrototypes:
    - FoodAmbrosiaVulgaris
  mutationPrototypes:
    - ambrosiaDeus
  lifespan: 25
  maturation: 10
  production: 3
  yield: 3
  potency: 10
  growthStages: 6
  waterConsumption: 0.60
  chemicals:
    Nutriment:
      Min: 1
      Max: 2
      PotencyDivisor: 10
    Bicaridine:
      Min: 1
      Max: 5
      PotencyDivisor: 20
    Kelotane:
      Min: 1
      Max: 5
      PotencyDivisor: 20
    Desoxyephedrine:
      Min: 1
      Max: 10
      PotencyDivisor: 10
    Vitamin:
      Min: 1
      Max: 2
      Potencydivisor: 50

- type: seed
  id: ambrosiaDeus
  name: seeds-ambrosiadeus-name
  noun: seeds-noun-seeds
  displayName: seeds-ambrosiadeus-display-name
  plantRsi: Objects/Specific/Hydroponics/ambrosia_deus.rsi
  packetPrototype: AmbrosiaDeusSeeds
  productPrototypes:
    - FoodAmbrosiaDeus
  lifespan: 25
  maturation: 10
  production: 3
  yield: 3
  potency: 10
  growthStages: 6
  waterConsumption: 0.60
  chemicals:
    Nutriment:
      Min: 1
      Max: 2
      PotencyDivisor: 10
    Omnizine: # Don't kill me
      Min: 1
      Max: 3
      PotencyDivisor: 35
    SpaceDrugs:
      Min: 1
      Max: 5
      PotencyDivisor: 20
    Desoxyephedrine:
      Min: 1
      Max: 10
      PotencyDivisor: 10

- type: seed
  id: galaxythistle
  name: seeds-galaxythistle-name
  noun: seeds-noun-seeds
  displayName: seeds-galaxythistle-display-name
  plantRsi: Objects/Specific/Hydroponics/galaxythistle.rsi
  packetPrototype: GalaxythistleSeeds
  productPrototypes:
    - FoodGalaxythistle
  lifespan: 25
  maturation: 10
  production: 3
  yield: 3
  potency: 10
  growthStages: 3
  waterConsumption: 0.60
  chemicals:
    Stellibinin:
      Min: 1
      Max: 25
      PotencyDivisor: 4

- type: seed
  id: flyAmanita
  name: seeds-flyamanita-name
  noun: seeds-noun-spores
  displayName: seeds-flyamanita-display-name
  plantRsi: Objects/Specific/Hydroponics/fly_amanita.rsi
  packetPrototype: FlyAmanitaSeeds
  productPrototypes:
    - FoodFlyAmanita
  lifespan: 25
  maturation: 12
  production: 3
  yield: 3
  potency: 10
  growthStages: 2
  waterConsumption: 0.60
  nutrientConsumption: 0.50
  chemicals:
    Amatoxin:
      Min: 1
      Max: 25
      PotencyDivisor: 4
    Nutriment: ## yumby :)
      Min: 1
      Max: 5
      PotencyDivisor: 20

- type: seed
  id: gatfruit
  name: seeds-gatfruit-name
  noun: seeds-noun-seeds
  displayName: seeds-gatfruit-display-name
  plantRsi: Objects/Specific/Hydroponics/gatfruit.rsi
  packetPrototype: GatfruitSeeds
  productPrototypes:
    - FoodGatfruit
  lifespan: 65
  maturation: 25
  production: 25
  yield: 1
  potency: 10
  growthStages: 2
  idealLight: 6
  chemicals:
    Nutriment:
      Min: 1
      Max: 5
      PotencyDivisor: 20
    Sulfur:
      Min: 1
      Max: 5
      PotencyDivisor: 20

- type: seed
  id: rice
  name: seeds-rice-name
  noun: seeds-noun-seeds
  displayName: seeds-rice-display-name
  plantRsi: Objects/Specific/Hydroponics/rice.rsi
  packetPrototype: RiceSeeds
  productPrototypes:
    - RiceBushel
  lifespan: 25
  maturation: 6
  production: 3
  yield: 3
  potency: 5
  growthStages: 4
  idealLight: 5
  nutrientConsumption: 0.40
  waterConsumption: 0.60
  chemicals:
    Nutriment:
      Min: 1
      Max: 20
      PotencyDivisor: 20
    Rice:
      Min: 5
      Max: 20
      PotencyDivisor: 20

- type: seed
  id: soybeans
  name: seeds-soybeans-name
  noun: seeds-noun-seeds
  displayName: seeds-soybeans-display-name
  plantRsi: Objects/Specific/Hydroponics/soybeans.rsi
  packetPrototype: SoybeanSeeds
  productPrototypes:
    - FoodSoybeans
  mutationPrototypes:
    - koibean
  growthStages: 4
  lifespan: 25
  maturation: 6
  production: 6
  yield: 3
  potency: 5
  idealLight: 7
  nutrientConsumption: 0.40
  chemicals:
    Nutriment:
      Min: 1
<<<<<<< HEAD
      Max: 3
      PotencyDivisor: 25
=======
      Max: 2
      PotencyDivisor: 50
>>>>>>> dfbf47c3

- type: seed
  id: koibean
  name: seeds-koibean-name
  noun: seeds-noun-seeds
  displayName: seeds-koibean-display-name
  plantRsi: Objects/Specific/Hydroponics/koibean.rsi
  packetPrototype: KoibeanSeeds
  productPrototypes:
    - FoodKoibean
  growthStages: 4
  lifespan: 25
  maturation: 6
  production: 6
  yield: 3
  potency: 5
  idealLight: 7
  nutrientConsumption: 0.40
  chemicals:
    Nutriment:
      Min: 1
      Max: 5
      PotencyDivisor: 20
    CarpoToxin:
      Min: 1
      Max: 4
      PotencyDivisor: 30

- type: seed
  id: grape
  name: seeds-grape-name
  noun: seeds-noun-seeds
  displayName: seeds-grape-display-name
  plantRsi: Objects/Specific/Hydroponics/grape.rsi
  packetPrototype: GrapeSeeds
  productPrototypes:
    - FoodGrape
  lifespan: 50
  maturation: 6
  production: 5
  yield: 3
  potency: 10
  growthStages: 2
  chemicals:
    Nutriment:
      Min: 1
      Max: 5
      PotencyDivisor: 20
    Vitamin:
      Min: 1
      Max: 4
      PotencyDivisor: 25

- type: seed
  id: watermelon
  name: seeds-watermelon-name
  noun: seeds-noun-seeds
  displayName: seeds-watermelon-display-name
  plantRsi: Objects/Specific/Hydroponics/watermelon.rsi
  packetPrototype: WatermelonSeeds
  productPrototypes:
    - FoodWatermelon
  lifespan: 55
  maturation: 12
  production: 3
  yield: 1
  potency: 1
  idealLight: 8
  chemicals:
    Nutriment:
      Min: 1
      Max: 10
      PotencyDivisor: 10
    Water:
      Min: 1
      Max: 10
      PotencyDivisor: 10
    Vitamin:
      Min: 1
      Max: 5
      PotencyDivisor: 20

- type: seed
  id: cocoa
  name: seeds-cocoa-name
  noun: seeds-noun-seeds
  displayName: seeds-cocoa-display-name
  plantRsi: Objects/Specific/Hydroponics/cocoa.rsi
  packetPrototype: CocoaSeeds
  productPrototypes:
    - FoodCocoaPod
  harvestRepeat: Repeat
  lifespan: 50
  maturation: 6
  production: 6
  yield: 6
  idealLight: 7
  waterConsumption: 1
  nutrientConsumption: 0.8
  idealHeat: 298
  chemicals:
    Vitamin:
      Min: 1
      Max: 4
      PotencyDivisor: 25
    Nutriment:
      Min: 1
      Max: 2
      PotencyDivisor: 50

- type: seed
  id: berries
  name: seeds-berries-name
  noun: seeds-noun-seeds
  displayName: seeds-berries-display-name
  plantRsi: Objects/Specific/Hydroponics/berries.rsi
  packetPrototype: BerrySeeds
  productPrototypes:
    - FoodBerries
  harvestRepeat: Repeat
  lifespan: 50
  maturation: 6
  production: 6
  yield: 4
  idealLight: 7
  nutrientConsumption: 0.6
  chemicals:
    Nutriment:
      Min: 2
      Max: 5
      PotencyDivisor: 30
    Vitamin:
      Min: 1
      Max: 4
      PotencyDivisor: 40

- type: seed
  id: bungo
  name: seeds-bungo-name
  noun: seeds-noun-seeds
  displayName: seeds-bungo-display-name
  plantRsi: Objects/Specific/Hydroponics/bungo.rsi
  packetPrototype: BungoSeeds
  productPrototypes:
    - FoodBungo
  harvestRepeat: Repeat
  lifespan: 50
  maturation: 8
  production: 6
  potency: 10
  yield: 3
  idealLight: 8
  idealHeat: 298
  growthStages: 4
  waterConsumption: 0.6
  chemicals:
    Nutriment:
      Min: 5
      Max: 10
      PotencyDivisor: 20
    Enzyme:
      Min: 5
      Max: 10
      PotencyDivisor: 20

- type: seed
<<<<<<< HEAD
=======
  id: pea
  name: seeds-pea-name
  noun: seeds-noun-seeds
  displayName: seeds-pea-display-name
  plantRsi: Objects/Specific/Hydroponics/pea.rsi
  packetPrototype: PeaSeeds
  productPrototypes:
    - FoodPeaPod
  lifespan: 25
  growthStages: 3
  maturation: 8
  production: 6
  yield: 3
  potency: 25
  idealLight: 8
  harvestRepeat: Repeat
  nutrientConsumption: 0.5
  waterConsumption: 0.5
  chemicals:
    Nutriment:
      Min: 1
      Max: 3
      PotencyDivisor: 33
    Vitamin:
      Min: 1
      Max: 2
      PotencyDivisor: 50

- type: seed
  id: pumpkin
  name: seeds-pumpkin-name
  noun: seeds-noun-seeds
  displayName: seeds-pumpkin-display-name
  plantRsi: Objects/Specific/Hydroponics/pumpkin.rsi
  packetPrototype: PumpkinSeeds
  productPrototypes:
    - FoodPumpkin
  lifespan: 55
  maturation: 10
  production: 4
  yield: 2
  potency: 10
  idealHeat: 288
  growthStages: 3
  chemicals:
    PumpkinFlesh:
      Min: 1
      Max: 20
      PotencyDivisor: 5
    Vitamin:
      Min: 1
      Max: 5
      PotencyDivisor: 20

- type: seed
>>>>>>> dfbf47c3
  id: cotton
  name: seeds-cotton-name
  noun: seeds-noun-seeds
  displayName: seeds-cotton-display-name
  plantRsi: Objects/Specific/Hydroponics/cotton.rsi
  packetPrototype: CottonSeeds
  productPrototypes:
    - CottonBol
  lifespan: 25
  maturation: 8
  production: 3
  yield: 3
  potency: 5
  idealLight: 8
  growthStages: 3
  waterConsumption: 0.60
  chemicals:
    Fiber:
      Min: 5
      Max: 10
      PotencyDivisor: 20
<|MERGE_RESOLUTION|>--- conflicted
+++ resolved
@@ -1164,13 +1164,8 @@
   chemicals:
     Nutriment:
       Min: 1
-<<<<<<< HEAD
-      Max: 3
-      PotencyDivisor: 25
-=======
       Max: 2
       PotencyDivisor: 50
->>>>>>> dfbf47c3
 
 - type: seed
   id: koibean
@@ -1337,8 +1332,6 @@
       PotencyDivisor: 20
 
 - type: seed
-<<<<<<< HEAD
-=======
   id: pea
   name: seeds-pea-name
   noun: seeds-noun-seeds
@@ -1394,7 +1387,6 @@
       PotencyDivisor: 20
 
 - type: seed
->>>>>>> dfbf47c3
   id: cotton
   name: seeds-cotton-name
   noun: seeds-noun-seeds

# Frontier: comment out the VGRoid for now.

# # Okay so my general thought is this:
# # 1. Generate the large mass
# # 2. Generate smaller masses offset
# # 3. Generate N normal dungeons around the larger mass, preferably near the border
# # 4. Generate large paths / small paths around the place
# # 5. Spawn ores + fill the rest and the normal stuff

<<<<<<< HEAD
# - type: dungeonConfig
#   id: VGRoid
#   layers:
#     - !type:PrototypeDunGen
#       proto: VGRoidBlob
#     - !type:PrototypeDunGen
#       proto: VGRoidExterior
#     - !type:PrototypeDunGen
#       proto: VGRoidSmaller
#     - !type:PrototypeDunGen
#       proto: VGRoidSmallPaths
#     # Fill
#     - !type:PrototypeDunGen
#       proto: VGRoidFill
#     # Ores
#     - !type:OreDunGen
#       replacement: IronRock
#       entity: IronRockIron
#       count: 50
#       minGroupSize: 10
#       maxGroupSize: 15
#     - !type:OreDunGen
#       replacement: IronRock
#       entity: IronRockCoal
#       count: 50
#       minGroupSize: 8
#       maxGroupSize: 12
#     - !type:OreDunGen
#       replacement: IronRock
#       entity: IronRockQuartz
#       count: 50
#       minGroupSize: 10
#       maxGroupSize: 15
#     - !type:OreDunGen
#       replacement: IronRock
#       entity: IronRockSalt
#       count: 50
#       minGroupSize: 8
#       maxGroupSize: 12
#     - !type:OreDunGen
#       replacement: IronRock
#       entity: IronRockGold
#       count: 40
#       minGroupSize: 8
#       maxGroupSize: 12
#     - !type:OreDunGen
#       replacement: IronRock
#       entity: IronRockSilver
#       count: 40
#       minGroupSize: 8
#       maxGroupSize: 12
#     - !type:OreDunGen
#       replacement: IronRock
#       entity: IronRockPlasma
#       count: 35
#       minGroupSize: 4
#       maxGroupSize: 8
#     - !type:OreDunGen
#       replacement: IronRock
#       entity: IronRockUranium
#       count: 35
#       minGroupSize: 4
#       maxGroupSize: 8
#     - !type:OreDunGen
#       replacement: IronRock
#       entity: IronRockArtifactFragment
#       count: 25
#       minGroupSize: 1
#       maxGroupSize: 3
#     - !type:OreDunGen
#       replacement: IronRock
#       entity: IronRockDiamond
#       count: 15
#       minGroupSize: 1
#       maxGroupSize: 2
=======
- type: dungeonConfig
  id: VGRoid
  layers:
    - !type:PrototypeDunGen
      proto: VGRoidBlob
    - !type:PrototypeDunGen
      proto: VGRoidExterior
    - !type:PrototypeDunGen
      proto: VGRoidSmaller
    - !type:PrototypeDunGen
      proto: VGRoidSmallPaths
    - !type:EntityTableDunGen
      minCount: 7
      maxCount: 12
      table:
        id: VGRoidInteriorRoomMarker
    # Fill
    - !type:PrototypeDunGen
      proto: VGRoidFill
    # Ores
    - !type:OreDunGen
      replacement: IronRock
      entity: IronRockIron
      count: 50
      minGroupSize: 10
      maxGroupSize: 15
    - !type:OreDunGen
      replacement: IronRock
      entity: IronRockCoal
      count: 50
      minGroupSize: 8
      maxGroupSize: 12
    - !type:OreDunGen
      replacement: IronRock
      entity: IronRockQuartz
      count: 50
      minGroupSize: 10
      maxGroupSize: 15
    - !type:OreDunGen
      replacement: IronRock
      entity: IronRockSalt
      count: 50
      minGroupSize: 8
      maxGroupSize: 12
    - !type:OreDunGen
      replacement: IronRock
      entity: IronRockGold
      count: 40
      minGroupSize: 8
      maxGroupSize: 12
    - !type:OreDunGen
      replacement: IronRock
      entity: IronRockSilver
      count: 40
      minGroupSize: 8
      maxGroupSize: 12
    - !type:OreDunGen
      replacement: IronRock
      entity: IronRockPlasma
      count: 35
      minGroupSize: 4
      maxGroupSize: 8
    - !type:OreDunGen
      replacement: IronRock
      entity: IronRockUranium
      count: 35
      minGroupSize: 4
      maxGroupSize: 8
    - !type:OreDunGen
      replacement: IronRock
      entity: IronRockArtifactFragment
      count: 25
      minGroupSize: 1
      maxGroupSize: 3
    - !type:OreDunGen
      replacement: IronRock
      entity: IronRockDiamond
      count: 15
      minGroupSize: 1
      maxGroupSize: 2
>>>>>>> a7e29f28

# # Configs
# - type: dungeonConfig
#   id: VGRoidBlob
#   layers:
#   - !type:NoiseDistanceDunGen
#     size: 272, 272
#     distanceConfig: !type:DunGenEuclideanSquaredDistance
#       blendWeight: 0.80
#     layers:
#     - tile: FloorAsteroidSand
#       threshold: 0.50
#       noise:
#         frequency: 0.010
#         noiseType: OpenSimplex2
#         fractalType: FBm
#         octaves: 5
#         lacunarity: 2
#         gain: 0.5

# - type: dungeonConfig
#   id: VGRoidSmaller
#   minOffset: 40
#   maxOffset: 60
#   layers:
#   - !type:NoiseDistanceDunGen
#     size: 150, 150
#     distanceConfig: !type:DunGenEuclideanSquaredDistance
#     layers:
#     - tile: FloorAsteroidSand
#       threshold: 0.50
#       noise:
#         frequency: 0.080
#         noiseType: OpenSimplex2
#         fractalType: FBm
#         octaves: 5
#         lacunarity: 1.5
#         gain: 0.5

# - type: dungeonConfig
#   id: VGRoidExteriorDungeons
#   reserveTiles: true
#   minCount: 2
#   maxCount: 3
#   layers:
#   - !type:ExteriorDunGen
#     proto: Experiment
#   - !type:MobsDunGen
#     minCount: 5
#     maxCount: 8
#     groups:
#     - id: MobGoliath
#       amount: 1

<<<<<<< HEAD
# - type: dungeonConfig
#   id: VGRoidExteriorDungeons
#   reserveTiles: true
#   minCount: 2
#   maxCount: 3
#   layers:
#   - !type:ExteriorDunGen
#     proto: Experiment
#   - !type:MobsDunGen
#     minCount: 5
#     maxCount: 8
#     groups:
#     - id: MobXeno
#       amount: 1
=======
- type: dungeonConfig
  id: VGRoidExteriorDungeons
  reserveTiles: true
  minCount: 2
  maxCount: 3
  layers:
  - !type:ExteriorDunGen
    proto: Experiment
  - !type:EntityTableDunGen
    minCount: 25
    maxCount: 40
    table: !type:NestedSelector
      tableId: SalvageScrapSpawnerCommon
  - !type:EntityTableDunGen
    minCount: 30
    maxCount: 40
    table: !type:NestedSelector
      tableId: SalvageScrapSpawnerValuable
  - !type:EntityTableDunGen
    minCount: 15
    maxCount: 25
    table: !type:NestedSelector
      tableId: SalvageTreasureSpawnerCommon
  - !type:EntityTableDunGen
    minCount: 15
    maxCount: 25
    table: !type:NestedSelector
      tableId: SalvageEquipmentSpawnerCommon
  - !type:EntityTableDunGen
    minCount: 15
    maxCount: 20
    table: !type:NestedSelector
      tableId: SalvageTreasureSpawnerValuable
  - !type:EntityTableDunGen
    minCount: 15
    maxCount: 20
    table: !type:NestedSelector
      tableId: SalvageEquipmentSpawnerValuable
  - !type:MobsDunGen
    minCount: 8
    maxCount: 15
    groups:
    - id: SalvageSpawnerMobMiningAsteroid
      amount: 1
>>>>>>> a7e29f28

# - type: dungeonConfig
#   id: VGRoidSmallPaths
#   reserveTiles: true
#   layers:
#   - !type:ReplaceTileDunGen
#     layers:
#     - tile: FloorAsteroidSand
#       threshold: 0.75
#       noise:
#         frequency: 0.040
#         noiseType: OpenSimplex2
#         fractalType: Ridged
#         lacunarity: 1.5
#         octaves: 2
#         gain: 2.0
#   # Mobs
#   # If you want exterior dungeon mobs add them under the prototype.
#   - !type:MobsDunGen
#     minCount: 20
#     maxCount: 30
#     groups:
#     - id: MobGoliath
#       amount: 1

<<<<<<< HEAD
# - type: dungeonConfig
#   id: VGRoidSmallPaths
#   reserveTiles: true
#   layers:
#   - !type:ReplaceTileDunGen
#     layers:
#     - tile: FloorAsteroidSand
#       threshold: 0.75
#       noise:
#         frequency: 0.040
#         noiseType: OpenSimplex2
#         fractalType: Ridged
#         lacunarity: 1.5
#         octaves: 2
#         gain: 2.0
#   # Mobs
#   # If you want exterior dungeon mobs add them under the prototype.
#   - !type:MobsDunGen
#     minCount: 20
#     maxCount: 30
#     groups:
#     - id: MobXeno
#       amount: 1
=======
- type: dungeonConfig
  id: VGRoidSmallPaths
  reserveTiles: true
  layers:
  - !type:ReplaceTileDunGen
    layers:
    - tile: FloorAsteroidSand
      threshold: 0.75
      noise:
        frequency: 0.040
        noiseType: OpenSimplex2
        fractalType: Ridged
        lacunarity: 1.5
        octaves: 2
        gain: 2.0
  # Mobs
  # If you want exterior dungeon mobs add them under the prototype.
  - !type:MobsDunGen
    minCount: 25
    maxCount: 35
    groups:
    - id: SalvageSpawnerMobMiningAsteroid
      amount: 1
>>>>>>> a7e29f28

# #- type: dungeonConfig
# #  id: VGRoidOres

<<<<<<< HEAD
# # Fill with rocks.
# - type: dungeonConfig
#   id: VGRoidFill
#   data:
#     entities:
#       Fill: IronRock
#   layers:
#   - !type:FillGridDunGen
=======
# Fill with rocks.
- type: dungeonConfig
  id: VGRoidFill
  data:
    entities:
      Fill: IronRock
  layers:
  - !type:FillGridDunGen
    allowedTiles:
    - FloorAsteroidSand
>>>>>>> a7e29f28
<|MERGE_RESOLUTION|>--- conflicted
+++ resolved
@@ -7,7 +7,6 @@
 # # 4. Generate large paths / small paths around the place
 # # 5. Spawn ores + fill the rest and the normal stuff
 
-<<<<<<< HEAD
 # - type: dungeonConfig
 #   id: VGRoid
 #   layers:
@@ -19,6 +18,11 @@
 #       proto: VGRoidSmaller
 #     - !type:PrototypeDunGen
 #       proto: VGRoidSmallPaths
+#     - !type:EntityTableDunGen
+#       minCount: 7
+#       maxCount: 12
+#       table:
+#         id: VGRoidInteriorRoomMarker
 #     # Fill
 #     - !type:PrototypeDunGen
 #       proto: VGRoidFill
@@ -83,88 +87,6 @@
 #       count: 15
 #       minGroupSize: 1
 #       maxGroupSize: 2
-=======
-- type: dungeonConfig
-  id: VGRoid
-  layers:
-    - !type:PrototypeDunGen
-      proto: VGRoidBlob
-    - !type:PrototypeDunGen
-      proto: VGRoidExterior
-    - !type:PrototypeDunGen
-      proto: VGRoidSmaller
-    - !type:PrototypeDunGen
-      proto: VGRoidSmallPaths
-    - !type:EntityTableDunGen
-      minCount: 7
-      maxCount: 12
-      table:
-        id: VGRoidInteriorRoomMarker
-    # Fill
-    - !type:PrototypeDunGen
-      proto: VGRoidFill
-    # Ores
-    - !type:OreDunGen
-      replacement: IronRock
-      entity: IronRockIron
-      count: 50
-      minGroupSize: 10
-      maxGroupSize: 15
-    - !type:OreDunGen
-      replacement: IronRock
-      entity: IronRockCoal
-      count: 50
-      minGroupSize: 8
-      maxGroupSize: 12
-    - !type:OreDunGen
-      replacement: IronRock
-      entity: IronRockQuartz
-      count: 50
-      minGroupSize: 10
-      maxGroupSize: 15
-    - !type:OreDunGen
-      replacement: IronRock
-      entity: IronRockSalt
-      count: 50
-      minGroupSize: 8
-      maxGroupSize: 12
-    - !type:OreDunGen
-      replacement: IronRock
-      entity: IronRockGold
-      count: 40
-      minGroupSize: 8
-      maxGroupSize: 12
-    - !type:OreDunGen
-      replacement: IronRock
-      entity: IronRockSilver
-      count: 40
-      minGroupSize: 8
-      maxGroupSize: 12
-    - !type:OreDunGen
-      replacement: IronRock
-      entity: IronRockPlasma
-      count: 35
-      minGroupSize: 4
-      maxGroupSize: 8
-    - !type:OreDunGen
-      replacement: IronRock
-      entity: IronRockUranium
-      count: 35
-      minGroupSize: 4
-      maxGroupSize: 8
-    - !type:OreDunGen
-      replacement: IronRock
-      entity: IronRockArtifactFragment
-      count: 25
-      minGroupSize: 1
-      maxGroupSize: 3
-    - !type:OreDunGen
-      replacement: IronRock
-      entity: IronRockDiamond
-      count: 15
-      minGroupSize: 1
-      maxGroupSize: 2
->>>>>>> a7e29f28
 
 # # Configs
 # - type: dungeonConfig
@@ -219,7 +141,6 @@
 #     - id: MobGoliath
 #       amount: 1
 
-<<<<<<< HEAD
 # - type: dungeonConfig
 #   id: VGRoidExteriorDungeons
 #   reserveTiles: true
@@ -228,58 +149,42 @@
 #   layers:
 #   - !type:ExteriorDunGen
 #     proto: Experiment
+#   - !type:EntityTableDunGen
+#     minCount: 25
+#     maxCount: 40
+#     table: !type:NestedSelector
+#       tableId: SalvageScrapSpawnerCommon
+#   - !type:EntityTableDunGen
+#     minCount: 30
+#     maxCount: 40
+#     table: !type:NestedSelector
+#       tableId: SalvageScrapSpawnerValuable
+#   - !type:EntityTableDunGen
+#     minCount: 15
+#     maxCount: 25
+#     table: !type:NestedSelector
+#       tableId: SalvageTreasureSpawnerCommon
+#   - !type:EntityTableDunGen
+#     minCount: 15
+#     maxCount: 25
+#     table: !type:NestedSelector
+#       tableId: SalvageEquipmentSpawnerCommon
+#   - !type:EntityTableDunGen
+#     minCount: 15
+#     maxCount: 20
+#     table: !type:NestedSelector
+#       tableId: SalvageTreasureSpawnerValuable
+#   - !type:EntityTableDunGen
+#     minCount: 15
+#     maxCount: 20
+#     table: !type:NestedSelector
+#       tableId: SalvageEquipmentSpawnerValuable
 #   - !type:MobsDunGen
-#     minCount: 5
-#     maxCount: 8
+#     minCount: 8
+#     maxCount: 15
 #     groups:
-#     - id: MobXeno
+#     - id: SalvageSpawnerMobMiningAsteroid
 #       amount: 1
-=======
-- type: dungeonConfig
-  id: VGRoidExteriorDungeons
-  reserveTiles: true
-  minCount: 2
-  maxCount: 3
-  layers:
-  - !type:ExteriorDunGen
-    proto: Experiment
-  - !type:EntityTableDunGen
-    minCount: 25
-    maxCount: 40
-    table: !type:NestedSelector
-      tableId: SalvageScrapSpawnerCommon
-  - !type:EntityTableDunGen
-    minCount: 30
-    maxCount: 40
-    table: !type:NestedSelector
-      tableId: SalvageScrapSpawnerValuable
-  - !type:EntityTableDunGen
-    minCount: 15
-    maxCount: 25
-    table: !type:NestedSelector
-      tableId: SalvageTreasureSpawnerCommon
-  - !type:EntityTableDunGen
-    minCount: 15
-    maxCount: 25
-    table: !type:NestedSelector
-      tableId: SalvageEquipmentSpawnerCommon
-  - !type:EntityTableDunGen
-    minCount: 15
-    maxCount: 20
-    table: !type:NestedSelector
-      tableId: SalvageTreasureSpawnerValuable
-  - !type:EntityTableDunGen
-    minCount: 15
-    maxCount: 20
-    table: !type:NestedSelector
-      tableId: SalvageEquipmentSpawnerValuable
-  - !type:MobsDunGen
-    minCount: 8
-    maxCount: 15
-    groups:
-    - id: SalvageSpawnerMobMiningAsteroid
-      amount: 1
->>>>>>> a7e29f28
 
 # - type: dungeonConfig
 #   id: VGRoidSmallPaths
@@ -299,67 +204,16 @@
 #   # Mobs
 #   # If you want exterior dungeon mobs add them under the prototype.
 #   - !type:MobsDunGen
-#     minCount: 20
-#     maxCount: 30
+#     minCount: 25
+#     maxCount: 35
 #     groups:
-#     - id: MobGoliath
+#     - id: SalvageSpawnerMobMiningAsteroid
 #       amount: 1
-
-<<<<<<< HEAD
-# - type: dungeonConfig
-#   id: VGRoidSmallPaths
-#   reserveTiles: true
-#   layers:
-#   - !type:ReplaceTileDunGen
-#     layers:
-#     - tile: FloorAsteroidSand
-#       threshold: 0.75
-#       noise:
-#         frequency: 0.040
-#         noiseType: OpenSimplex2
-#         fractalType: Ridged
-#         lacunarity: 1.5
-#         octaves: 2
-#         gain: 2.0
-#   # Mobs
-#   # If you want exterior dungeon mobs add them under the prototype.
-#   - !type:MobsDunGen
-#     minCount: 20
-#     maxCount: 30
-#     groups:
-#     - id: MobXeno
-#       amount: 1
-=======
-- type: dungeonConfig
-  id: VGRoidSmallPaths
-  reserveTiles: true
-  layers:
-  - !type:ReplaceTileDunGen
-    layers:
-    - tile: FloorAsteroidSand
-      threshold: 0.75
-      noise:
-        frequency: 0.040
-        noiseType: OpenSimplex2
-        fractalType: Ridged
-        lacunarity: 1.5
-        octaves: 2
-        gain: 2.0
-  # Mobs
-  # If you want exterior dungeon mobs add them under the prototype.
-  - !type:MobsDunGen
-    minCount: 25
-    maxCount: 35
-    groups:
-    - id: SalvageSpawnerMobMiningAsteroid
-      amount: 1
->>>>>>> a7e29f28
 
 # #- type: dungeonConfig
 # #  id: VGRoidOres
 
-<<<<<<< HEAD
-# # Fill with rocks.
+# Fill with rocks.
 # - type: dungeonConfig
 #   id: VGRoidFill
 #   data:
@@ -367,15 +221,5 @@
 #       Fill: IronRock
 #   layers:
 #   - !type:FillGridDunGen
-=======
-# Fill with rocks.
-- type: dungeonConfig
-  id: VGRoidFill
-  data:
-    entities:
-      Fill: IronRock
-  layers:
-  - !type:FillGridDunGen
-    allowedTiles:
-    - FloorAsteroidSand
->>>>>>> a7e29f28
+#     allowedTiles:
+#     - FloorAsteroidSand
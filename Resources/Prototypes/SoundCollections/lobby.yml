--- conflicted
+++ resolved
@@ -2,20 +2,17 @@
   id: LobbyMusic
   files:
     - /Audio/Lobby/thunderdome.ogg
-#    - /Audio/Lobby/absconditus.ogg
+    - /Audio/Lobby/absconditus.ogg
     - /Audio/Lobby/space_asshole.ogg
-<<<<<<< HEAD
-#    - /Audio/Lobby/endless_space.ogg
-=======
     - /Audio/Lobby/the_wizard.ogg
     - /Audio/Lobby/endless_space.ogg
->>>>>>> 4dfd3e57
     - /Audio/Lobby/singuloose.ogg
-#    - /Audio/Lobby/comet_haley.ogg
-#    - /Audio/Lobby/title2.ogg
+    - /Audio/Lobby/comet_haley.ogg
+    - /Audio/Lobby/title2.ogg
     - /Audio/Lobby/title3.ogg
     - /Audio/Lobby/mod.flip-flap.ogg
     - /Audio/Lobby/Spac_Stac.ogg
     - /Audio/Lobby/pwmur.ogg
-#    - /Audio/Lobby/lasers_rip_apart_the_bulkhead.ogg
-    - /Audio/Lobby/every_light_is_blinking_at_once.ogg+    - /Audio/Lobby/lasers_rip_apart_the_bulkhead.ogg
+    - /Audio/Lobby/every_light_is_blinking_at_once.ogg
+    - /Audio/Lobby/atomicamnesiammx.ogg
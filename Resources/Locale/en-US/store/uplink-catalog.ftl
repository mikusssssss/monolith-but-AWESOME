--- conflicted
+++ resolved
@@ -125,14 +125,10 @@
 uplink-reinforcement-radio-ancestor-desc = Call in a trained ancestor of your choosing to assist you. Comes with a single syndicate cigarette.
 
 uplink-reinforcement-radio-name = Reinforcement Teleporter
-<<<<<<< HEAD
-uplink-reinforcement-radio-desc = Radio in a reinforcement agent of extremely questionable quality. No off button, buy this if you're ready to party. They have a pistol with no reserve ammo, and a knife. That's it.
-=======
 uplink-reinforcement-radio-traitor-desc =  Radio in a reinforcement agent of extremely questionable quality. No off button, buy this if you're ready to party. Call in a medic or spy or thief to help you out. Good luck.
 
 uplink-reinforcement-radio-nukeops-name = Nuclear Operative Teleporter
 uplink-reinforcement-radio-nukeops-desc =  Radio in a nuclear operative of extremely questionable quality. No off button, buy this if you're ready to party. They have basic nuclear operative gear.
->>>>>>> 9a68cf0b
 
 uplink-reinforcement-radio-cyborg-assault-name = Syndicate Assault Cyborg Teleporter
 uplink-reinforcement-radio-cyborg-assault-desc =  A lean, mean killing machine with access to an Energy Sword, LMG, Cryptographic Sequencer, and a Pinpointer.

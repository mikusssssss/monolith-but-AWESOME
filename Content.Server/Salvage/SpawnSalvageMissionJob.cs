--- conflicted
+++ resolved
@@ -49,13 +49,10 @@
     private readonly BiomeSystem _biome;
     private readonly DungeonSystem _dungeon;
     private readonly MetaDataSystem _metaData;
-<<<<<<< HEAD
     private readonly SalvageSystem _salvage;
     private readonly ShuttleSystem _shuttle;
     private readonly StationSystem _stationSystem;
-=======
-
->>>>>>> 535b013f
+
     public readonly EntityUid Station;
     private readonly SalvageMissionParams _missionParams;
 

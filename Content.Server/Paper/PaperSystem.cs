--- conflicted
+++ resolved
@@ -112,7 +112,6 @@
             var editable = paperComp.StampedBy.Count == 0 || _tagSystem.HasTag(args.Used, "WriteIgnoreStamps");
             if (_tagSystem.HasTag(args.Used, "Write") && editable)
             {
-<<<<<<< HEAD
                 if (TryComp<PenComponent>(args.Used, out var penComp) && penComp.Pen == PenMode.PenSign);
                 else // Frontier - Else the rest
                 {
@@ -122,21 +121,11 @@
                         return;
 
                     paperComp.Mode = PaperAction.Write;
-                    _uiSystem.TryOpen(uid, PaperUiKey.Key, actor.PlayerSession);
-                    UpdateUserInterface(uid, paperComp, actor.PlayerSession);
+                    _uiSystem.OpenUi(uid, PaperUiKey.Key, args.User);
+                    UpdateUserInterface(uid, paperComp);
                     args.Handled = true;
                     return;
                 }
-=======
-                var writeEvent = new PaperWriteEvent(uid, args.User);
-                RaiseLocalEvent(args.Used, ref writeEvent);
-
-                paperComp.Mode = PaperAction.Write;
-                _uiSystem.OpenUi(uid, PaperUiKey.Key, args.User);
-                UpdateUserInterface(uid, paperComp);
-                args.Handled = true;
-                return;
->>>>>>> 13dbb95d
             }
 
             // If a stamp, attempt to stamp paper

--- conflicted
+++ resolved
@@ -17,13 +17,10 @@
 {
     [Dependency] private readonly IGameTiming _gameTiming = default!;
     [Dependency] private readonly IRobustRandom _random = default!;
+    [Dependency] private readonly MobStateSystem _mobStateSystem = default!;
     [Dependency] private readonly PopupSystem _popupSystem = default!;
     [Dependency] private readonly SharedAudioSystem _audio = default!;
-<<<<<<< HEAD
-    [Dependency] private readonly MobStateSystem _mobStateSystem = default!;
-=======
     [Dependency] private readonly SharedTransformSystem _transform = default!;
->>>>>>> 76823cc5
 
     public override void Initialize()
     {
@@ -42,9 +39,6 @@
 
     private void OnInteractHand(EntityUid uid, InteractionPopupComponent component, InteractHandEvent args)
     {
-<<<<<<< HEAD
-        if (HasComp<MobStateComponent>(uid))
-=======
         SharedInteract(uid, component, args, args.Target, args.User);
     }
 
@@ -56,16 +50,13 @@
         EntityUid user)
     {
         if (args.Handled || user == target)
->>>>>>> 76823cc5
             return;
 
-        TryHug(uid, component, args.User);
-    }
+        //Handling does nothing and this thing annoyingly plays way too often.
+        if (HasComp<SleepingComponent>(uid))
+            return;
 
-    public void TryHug(EntityUid uid, InteractionPopupComponent component, EntityUid user)
-    {
-        if (uid == user)
-            return;
+        args.Handled = true;
 
         var curTime = _gameTiming.CurTime;
 
@@ -120,15 +111,9 @@
         if (sfx is not null) //not all cases will have sound.
         {
             if (component.SoundPerceivedByOthers)
-<<<<<<< HEAD
-                _audio.PlayPvs(sfx, uid); //play for everyone in range
-            else
-                _audio.PlayEntity(sfx, Filter.Entities(user, uid), uid, true); //play only for the initiating entity and its target.
-=======
                 _audio.PlayPvs(sfx, target); //play for everyone in range
             else
                 _audio.PlayEntity(sfx, Filter.Entities(user, target), target, true); //play only for the initiating entity and its target.
->>>>>>> 76823cc5
         }
 
         component.LastInteractTime = curTime;

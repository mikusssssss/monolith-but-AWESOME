using Content.Server.Administration.Logs;
using Content.Server.Body.Systems;
using Content.Server.Chemistry.Containers.EntitySystems;
using Content.Server.Explosion.Components;
using Content.Server.Flash;
using Content.Server.Flash.Components;
using Content.Server.Radio.EntitySystems;
using Content.Shared.Chemistry.Components;
using Content.Shared.Chemistry.Components.SolutionManager;
using Content.Shared.Database;
using Content.Shared.Implants.Components;
using Content.Shared.Interaction;
using Content.Shared.Mobs;
using Content.Shared.Mobs.Components;
using Content.Shared.Payload.Components;
using Content.Shared.Radio;
using Content.Shared.Slippery;
using Content.Shared.StepTrigger.Systems;
using Content.Shared.Trigger;
using Content.Shared.Weapons.Ranged.Events;
using JetBrains.Annotations;
using Robust.Shared.Audio;
using Robust.Shared.Audio.Systems;
using Robust.Shared.Containers;
using Robust.Shared.Physics.Events;
using Robust.Shared.Physics.Systems;
<<<<<<< HEAD
using Content.Shared.Mobs;
using Content.Shared.Mobs.Components;
using Content.Shared.Weapons.Ranged.Events;
using Content.Server.Station.Systems;
using Content.Shared.Humanoid;
=======
using Robust.Shared.Prototypes;
using Robust.Shared.Random;
>>>>>>> dfbf47c3

namespace Content.Server.Explosion.EntitySystems
{
    /// <summary>
    /// Raised whenever something is Triggered on the entity.
    /// </summary>
    public sealed class TriggerEvent : HandledEntityEventArgs
    {
        public EntityUid Triggered { get; }
        public EntityUid? User { get; }

        public TriggerEvent(EntityUid triggered, EntityUid? user = null)
        {
            Triggered = triggered;
            User = user;
        }
    }

    /// <summary>
    /// Raised when timer trigger becomes active.
    /// </summary>
    [ByRefEvent]
    public readonly record struct ActiveTimerTriggerEvent(EntityUid Triggered, EntityUid? User);

    [UsedImplicitly]
    public sealed partial class TriggerSystem : EntitySystem
    {
        [Dependency] private readonly ExplosionSystem _explosions = default!;
        [Dependency] private readonly FixtureSystem _fixtures = default!;
        [Dependency] private readonly FlashSystem _flashSystem = default!;
        [Dependency] private readonly SharedBroadphaseSystem _broadphase = default!;
        [Dependency] private readonly IAdminLogManager _adminLogger = default!;
        [Dependency] private readonly SharedContainerSystem _container = default!;
        [Dependency] private readonly BodySystem _body = default!;
        [Dependency] private readonly SharedAudioSystem _audio = default!;
        [Dependency] private readonly SharedTransformSystem _transformSystem = default!;
        [Dependency] private readonly RadioSystem _radioSystem = default!;
        [Dependency] private readonly IRobustRandom _random = default!;
        [Dependency] private readonly IPrototypeManager _prototypeManager = default!;
<<<<<<< HEAD
        [Dependency] private readonly StationSystem _station = default!;
=======
        [Dependency] private readonly SolutionContainerSystem _solutionContainerSystem = default!;
>>>>>>> dfbf47c3

        public override void Initialize()
        {
            base.Initialize();

            InitializeProximity();
            InitializeOnUse();
            InitializeSignal();
            InitializeTimedCollide();
            InitializeVoice();
            InitializeMobstate();

            SubscribeLocalEvent<TriggerOnCollideComponent, StartCollideEvent>(OnTriggerCollide);
            SubscribeLocalEvent<TriggerOnActivateComponent, ActivateInWorldEvent>(OnActivate);
            SubscribeLocalEvent<TriggerImplantActionComponent, ActivateImplantEvent>(OnImplantTrigger);
            SubscribeLocalEvent<TriggerOnStepTriggerComponent, StepTriggeredEvent>(OnStepTriggered);
            SubscribeLocalEvent<TriggerOnSlipComponent, SlipEvent>(OnSlipTriggered);
            SubscribeLocalEvent<TriggerWhenEmptyComponent, OnEmptyGunShotEvent>(OnEmptyTriggered);

            SubscribeLocalEvent<SpawnOnTriggerComponent, TriggerEvent>(OnSpawnTrigger);
            SubscribeLocalEvent<DeleteOnTriggerComponent, TriggerEvent>(HandleDeleteTrigger);
            SubscribeLocalEvent<ExplodeOnTriggerComponent, TriggerEvent>(HandleExplodeTrigger);
            SubscribeLocalEvent<FlashOnTriggerComponent, TriggerEvent>(HandleFlashTrigger);
            SubscribeLocalEvent<GibOnTriggerComponent, TriggerEvent>(HandleGibTrigger);

            SubscribeLocalEvent<AnchorOnTriggerComponent, TriggerEvent>(OnAnchorTrigger);
            SubscribeLocalEvent<SoundOnTriggerComponent, TriggerEvent>(OnSoundTrigger);
            SubscribeLocalEvent<RattleComponent, TriggerEvent>(HandleRattleTrigger);
        }

        private void OnSoundTrigger(EntityUid uid, SoundOnTriggerComponent component, TriggerEvent args)
        {
            _audio.PlayPvs(component.Sound, uid);
            if (component.RemoveOnTrigger)
                RemCompDeferred<SoundOnTriggerComponent>(uid);
        }

        private void OnAnchorTrigger(EntityUid uid, AnchorOnTriggerComponent component, TriggerEvent args)
        {
            var xform = Transform(uid);

            if (xform.Anchored)
                return;

            _transformSystem.AnchorEntity(uid, xform);

            if (component.RemoveOnTrigger)
                RemCompDeferred<AnchorOnTriggerComponent>(uid);
        }

        private void OnSpawnTrigger(EntityUid uid, SpawnOnTriggerComponent component, TriggerEvent args)
        {
            var xform = Transform(uid);

            var coords = xform.Coordinates;

            if (!coords.IsValid(EntityManager))
                return;

            Spawn(component.Proto, coords);
        }

        private void HandleExplodeTrigger(EntityUid uid, ExplodeOnTriggerComponent component, TriggerEvent args)
        {
            _explosions.TriggerExplosive(uid, user: args.User);
            args.Handled = true;
        }

        private void HandleFlashTrigger(EntityUid uid, FlashOnTriggerComponent component, TriggerEvent args)
        {
            // TODO Make flash durations sane ffs.
            _flashSystem.FlashArea(uid, args.User, component.Range, component.Duration * 1000f);
            args.Handled = true;
        }

        private void HandleDeleteTrigger(EntityUid uid, DeleteOnTriggerComponent component, TriggerEvent args)
        {
            EntityManager.QueueDeleteEntity(uid);
            args.Handled = true;
        }

        private void HandleGibTrigger(EntityUid uid, GibOnTriggerComponent component, TriggerEvent args)
        {
            if (!TryComp<TransformComponent>(uid, out var xform))
                return;

            _body.GibBody(xform.ParentUid, true, deleteItems: component.DeleteItems);

            args.Handled = true;
        }

        private void HandleRattleTrigger(EntityUid uid, RattleComponent component, TriggerEvent args)
        {
            if (!TryComp<SubdermalImplantComponent>(uid, out var implanted))
                return;

            if (implanted.ImplantedEntity == null)
                return;

            // Gets location of the implant
            var ownerXform = Transform(uid);
            var pos = ownerXform.MapPosition;
            var x = (int) pos.X;
            var y = (int) pos.Y;
            var posText = $"({x}, {y})";

            // Gets station location of the implant
            var station = _station.GetOwningStation(uid);
            var stationText = station is null ? null : $"{Name(station.Value)} ";

            if (stationText == null)
                stationText = "";

            // Gets specie of the implant user
            var speciesText = $"";
            if (TryComp<HumanoidAppearanceComponent>(implanted.ImplantedEntity, out var species))
                speciesText = $" ({species!.Species})";

            var critMessage = Loc.GetString(component.CritMessage, ("user", implanted.ImplantedEntity.Value), ("specie", speciesText), ("grid", stationText!), ("position", posText));
            var deathMessage = Loc.GetString(component.DeathMessage, ("user", implanted.ImplantedEntity.Value), ("specie", speciesText), ("grid", stationText!), ("position", posText));

            if (!TryComp<MobStateComponent>(implanted.ImplantedEntity, out var mobstate))
                return;

            if (mobstate.CurrentState != MobState.Alive)
            {
                // Sends a message to the radio channel specified by the implant
                if (mobstate.CurrentState == MobState.Critical)
                    _radioSystem.SendRadioMessage(uid, critMessage, _prototypeManager.Index<RadioChannelPrototype>(component.RadioChannel), uid);
                if (mobstate.CurrentState == MobState.Dead)
                    _radioSystem.SendRadioMessage(uid, deathMessage, _prototypeManager.Index<RadioChannelPrototype>(component.RadioChannel), uid);
            }

            args.Handled = true;
        }

        private void OnTriggerCollide(EntityUid uid, TriggerOnCollideComponent component, ref StartCollideEvent args)
        {
            if (args.OurFixtureId == component.FixtureID && (!component.IgnoreOtherNonHard || args.OtherFixture.Hard))
                Trigger(uid);
        }

        private void OnActivate(EntityUid uid, TriggerOnActivateComponent component, ActivateInWorldEvent args)
        {
            Trigger(uid, args.User);
            args.Handled = true;
        }

        private void OnImplantTrigger(EntityUid uid, TriggerImplantActionComponent component, ActivateImplantEvent args)
        {
            args.Handled = Trigger(uid);
        }

        private void OnStepTriggered(EntityUid uid, TriggerOnStepTriggerComponent component, ref StepTriggeredEvent args)
        {
            Trigger(uid, args.Tripper);
        }

        private void OnSlipTriggered(EntityUid uid, TriggerOnSlipComponent component, ref SlipEvent args)
        {
            Trigger(uid, args.Slipped);
        }

        private void OnEmptyTriggered(EntityUid uid, TriggerWhenEmptyComponent component, ref OnEmptyGunShotEvent args)
        {
            Trigger(uid, args.EmptyGun);
        }

        public bool Trigger(EntityUid trigger, EntityUid? user = null)
        {
            var triggerEvent = new TriggerEvent(trigger, user);
            EntityManager.EventBus.RaiseLocalEvent(trigger, triggerEvent, true);
            return triggerEvent.Handled;
        }

        public void TryDelay(EntityUid uid, float amount, ActiveTimerTriggerComponent? comp = null)
        {
            if (!Resolve(uid, ref comp, false))
                return;

            comp.TimeRemaining += amount;
        }

        public void HandleTimerTrigger(EntityUid uid, EntityUid? user, float delay, float beepInterval, float? initialBeepDelay, SoundSpecifier? beepSound)
        {
            if (delay <= 0)
            {
                RemComp<ActiveTimerTriggerComponent>(uid);
                Trigger(uid, user);
                return;
            }

            if (HasComp<ActiveTimerTriggerComponent>(uid))
                return;

            if (user != null)
            {
                // Check if entity is bomb/mod. grenade/etc
                if (_container.TryGetContainer(uid, "payload", out BaseContainer? container) &&
                    container.ContainedEntities.Count > 0 &&
                    TryComp(container.ContainedEntities[0], out ChemicalPayloadComponent? chemicalPayloadComponent))
                {
                    // If a beaker is missing, the entity won't explode, so no reason to log it
                    if (chemicalPayloadComponent?.BeakerSlotA.Item is not { } beakerA ||
                        chemicalPayloadComponent?.BeakerSlotB.Item is not { } beakerB ||
                        !TryComp(beakerA, out SolutionContainerManagerComponent? containerA) ||
                        !TryComp(beakerB, out SolutionContainerManagerComponent? containerB) ||
                        !TryComp(beakerA, out FitsInDispenserComponent? fitsA) ||
                        !TryComp(beakerB, out FitsInDispenserComponent? fitsB) ||
                        !_solutionContainerSystem.TryGetSolution((beakerA, containerA), fitsA.Solution, out _, out var solutionA) ||
                        !_solutionContainerSystem.TryGetSolution((beakerB, containerB), fitsB.Solution, out _, out var solutionB))
                        return;

                    _adminLogger.Add(LogType.Trigger,
                        $"{ToPrettyString(user.Value):user} started a {delay} second timer trigger on entity {ToPrettyString(uid):timer}, which contains {SolutionContainerSystem.ToPrettyString(solutionA)} in one beaker and {SolutionContainerSystem.ToPrettyString(solutionB)} in the other.");
                }
                else
                {
                    _adminLogger.Add(LogType.Trigger,
                        $"{ToPrettyString(user.Value):user} started a {delay} second timer trigger on entity {ToPrettyString(uid):timer}");
                }

            }
            else
            {
                _adminLogger.Add(LogType.Trigger,
                    $"{delay} second timer trigger started on entity {ToPrettyString(uid):timer}");
            }

            var active = AddComp<ActiveTimerTriggerComponent>(uid);
            active.TimeRemaining = delay;
            active.User = user;
            active.BeepSound = beepSound;
            active.BeepInterval = beepInterval;
            active.TimeUntilBeep = initialBeepDelay == null ? active.BeepInterval : initialBeepDelay.Value;

            var ev = new ActiveTimerTriggerEvent(uid, user);
            RaiseLocalEvent(uid, ref ev);

            if (TryComp<AppearanceComponent>(uid, out var appearance))
                _appearance.SetData(uid, TriggerVisuals.VisualState, TriggerVisualState.Primed, appearance);
        }

        public override void Update(float frameTime)
        {
            base.Update(frameTime);

            UpdateProximity();
            UpdateTimer(frameTime);
            UpdateTimedCollide(frameTime);
        }

        private void UpdateTimer(float frameTime)
        {
            HashSet<EntityUid> toRemove = new();
            var query = EntityQueryEnumerator<ActiveTimerTriggerComponent>();
            while (query.MoveNext(out var uid, out var timer))
            {
                timer.TimeRemaining -= frameTime;
                timer.TimeUntilBeep -= frameTime;

                if (timer.TimeRemaining <= 0)
                {
                    Trigger(uid, timer.User);
                    toRemove.Add(uid);
                    continue;
                }

                if (timer.BeepSound == null || timer.TimeUntilBeep > 0)
                    continue;

                timer.TimeUntilBeep += timer.BeepInterval;
                _audio.PlayPvs(timer.BeepSound, uid, timer.BeepSound.Params);
            }

            foreach (var uid in toRemove)
            {
                RemComp<ActiveTimerTriggerComponent>(uid);

                // In case this is a re-usable grenade, un-prime it.
                if (TryComp<AppearanceComponent>(uid, out var appearance))
                    _appearance.SetData(uid, TriggerVisuals.VisualState, TriggerVisualState.Unprimed, appearance);
            }
        }
    }
}<|MERGE_RESOLUTION|>--- conflicted
+++ resolved
@@ -24,16 +24,10 @@
 using Robust.Shared.Containers;
 using Robust.Shared.Physics.Events;
 using Robust.Shared.Physics.Systems;
-<<<<<<< HEAD
-using Content.Shared.Mobs;
-using Content.Shared.Mobs.Components;
-using Content.Shared.Weapons.Ranged.Events;
 using Content.Server.Station.Systems;
 using Content.Shared.Humanoid;
-=======
 using Robust.Shared.Prototypes;
 using Robust.Shared.Random;
->>>>>>> dfbf47c3
 
 namespace Content.Server.Explosion.EntitySystems
 {
@@ -73,11 +67,8 @@
         [Dependency] private readonly RadioSystem _radioSystem = default!;
         [Dependency] private readonly IRobustRandom _random = default!;
         [Dependency] private readonly IPrototypeManager _prototypeManager = default!;
-<<<<<<< HEAD
+        [Dependency] private readonly SolutionContainerSystem _solutionContainerSystem = default!;
         [Dependency] private readonly StationSystem _station = default!;
-=======
-        [Dependency] private readonly SolutionContainerSystem _solutionContainerSystem = default!;
->>>>>>> dfbf47c3
 
         public override void Initialize()
         {

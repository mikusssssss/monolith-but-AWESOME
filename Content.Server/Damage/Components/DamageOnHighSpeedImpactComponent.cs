<<<<<<< HEAD
using System;
using Content.Server.Stunnable.Components;
using Content.Shared.Audio;
using Content.Shared.Damage;
using Content.Shared.Damage.Components;
using Content.Shared.Sound;
using Robust.Shared.Audio;
=======
﻿using System;
using Content.Shared.Damage;
>>>>>>> 10af8efc
using Robust.Shared.GameObjects;
using Robust.Shared.Serialization.Manager.Attributes;

namespace Content.Server.Damage.Components
{
    /// <summary>
    /// Should the entity take damage / be stunned if colliding at a speed above MinimumSpeed?
    /// </summary>
    [RegisterComponent]
    internal sealed class DamageOnHighSpeedImpactComponent : Component
    {
        public override string Name => "DamageOnHighSpeedImpact";

        [DataField("damage")]
        public DamageType Damage { get; set; } = DamageType.Blunt;
        [DataField("minimumSpeed")]
        public float MinimumSpeed { get; set; } = 20f;
        [DataField("baseDamage")]
        public int BaseDamage { get; set; } = 5;
        [DataField("factor")]
        public float Factor { get; set; } = 1f;
        [DataField("soundHit")]
        public SoundSpecifier SoundHit { get; set; } = default!;
        [DataField("stunChance")]
        public float StunChance { get; set; } = 0.25f;
        [DataField("stunMinimumDamage")]
        public int StunMinimumDamage { get; set; } = 10;
        [DataField("stunSeconds")]
        public float StunSeconds { get; set; } = 1f;
        [DataField("damageCooldown")]
        public float DamageCooldown { get; set; } = 2f;
<<<<<<< HEAD
        private TimeSpan _lastHit = TimeSpan.Zero;

        void IStartCollide.CollideWith(Fixture ourFixture, Fixture otherFixture, in Manifold manifold)
        {
            if (!Owner.TryGetComponent(out IDamageableComponent? damageable)) return;

            var speed = ourFixture.Body.LinearVelocity.Length;

            if (speed < MinimumSpeed) return;

            if (SoundHit.TryGetSound(out var soundHit))
                SoundSystem.Play(Filter.Pvs(otherFixture.Body.Owner), soundHit, otherFixture.Body.Owner, AudioHelpers.WithVariation(0.125f).WithVolume(-0.125f));

            if ((_gameTiming.CurTime - _lastHit).TotalSeconds < DamageCooldown)
                return;

            _lastHit = _gameTiming.CurTime;

            var damage = (int) (BaseDamage * (speed / MinimumSpeed) * Factor);

            if (Owner.TryGetComponent(out StunnableComponent? stun) && _robustRandom.Prob(StunChance))
                stun.Stun(StunSeconds);
=======
>>>>>>> 10af8efc

        internal TimeSpan LastHit = TimeSpan.Zero;
    }
}<|MERGE_RESOLUTION|>--- conflicted
+++ resolved
@@ -1,15 +1,6 @@
-<<<<<<< HEAD
 using System;
-using Content.Server.Stunnable.Components;
-using Content.Shared.Audio;
 using Content.Shared.Damage;
-using Content.Shared.Damage.Components;
 using Content.Shared.Sound;
-using Robust.Shared.Audio;
-=======
-﻿using System;
-using Content.Shared.Damage;
->>>>>>> 10af8efc
 using Robust.Shared.GameObjects;
 using Robust.Shared.Serialization.Manager.Attributes;
 
@@ -41,31 +32,6 @@
         public float StunSeconds { get; set; } = 1f;
         [DataField("damageCooldown")]
         public float DamageCooldown { get; set; } = 2f;
-<<<<<<< HEAD
-        private TimeSpan _lastHit = TimeSpan.Zero;
-
-        void IStartCollide.CollideWith(Fixture ourFixture, Fixture otherFixture, in Manifold manifold)
-        {
-            if (!Owner.TryGetComponent(out IDamageableComponent? damageable)) return;
-
-            var speed = ourFixture.Body.LinearVelocity.Length;
-
-            if (speed < MinimumSpeed) return;
-
-            if (SoundHit.TryGetSound(out var soundHit))
-                SoundSystem.Play(Filter.Pvs(otherFixture.Body.Owner), soundHit, otherFixture.Body.Owner, AudioHelpers.WithVariation(0.125f).WithVolume(-0.125f));
-
-            if ((_gameTiming.CurTime - _lastHit).TotalSeconds < DamageCooldown)
-                return;
-
-            _lastHit = _gameTiming.CurTime;
-
-            var damage = (int) (BaseDamage * (speed / MinimumSpeed) * Factor);
-
-            if (Owner.TryGetComponent(out StunnableComponent? stun) && _robustRandom.Prob(StunChance))
-                stun.Stun(StunSeconds);
-=======
->>>>>>> 10af8efc
 
         internal TimeSpan LastHit = TimeSpan.Zero;
     }

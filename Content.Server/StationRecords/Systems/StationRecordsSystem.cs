using System.Diagnostics.CodeAnalysis;
using Content.Server.Access.Systems;
using Content.Server.Forensics;
using Content.Shared.Access.Components;
using Content.Shared.Forensics.Components;
using Content.Shared.GameTicking;
using Content.Shared.Inventory;
using Content.Shared.PDA;
using Content.Shared.Preferences;
using Content.Shared.Roles;
using Content.Shared.StationRecords;
using Robust.Shared.Enums;
using Robust.Shared.Prototypes;
<<<<<<< HEAD
using Robust.Shared.Random; // Frontier
using Content.Server._NF.SectorServices; // Frontier
=======
using Robust.Shared.Random;
>>>>>>> 4dfd3e57

namespace Content.Server.StationRecords.Systems;

/// <summary>
///     Station records.
///
///     A station record is tied to an ID card, or anything that holds
///     a station record's key. This key will determine access to a
///     station record set's record entries, and it is imperative not
///     to lose the item that holds the key under any circumstance.
///
///     Records are mostly a roleplaying tool, but can have some
///     functionality as well (i.e., security records indicating that
///     a specific person holding an ID card with a linked key is
///     currently under warrant, showing a crew manifest with user
///     settable, custom titles).
///
///     General records are tied into this system, as most crewmembers
///     should have a general record - and most systems should probably
///     depend on this general record being created. This is subject
///     to change.
/// </summary>
public sealed class StationRecordsSystem : SharedStationRecordsSystem
{
    [Dependency] private readonly InventorySystem _inventory = default!;
    [Dependency] private readonly StationRecordKeyStorageSystem _keyStorage = default!;
    [Dependency] private readonly IPrototypeManager _prototypeManager = default!;
    [Dependency] private readonly IdCardSystem _idCard = default!;
<<<<<<< HEAD
    [Dependency] private readonly IRobustRandom _robustRandom = default!; // Frontier
    [Dependency] private readonly SectorServiceSystem _sectorService = default!; // Frontier
    [Dependency] private readonly ForensicsSystem _forensics = default!; // Frontier

    static readonly ProtoId<JobPrototype>[] FakeJobIds = [ "Contractor", "Pilot", "Mercenary" ]; // Frontier
=======
    [Dependency] private readonly IRobustRandom _random = default!;
>>>>>>> 4dfd3e57

    public override void Initialize()
    {
        base.Initialize();

        SubscribeLocalEvent<PlayerSpawnCompleteEvent>(OnPlayerSpawn);
        SubscribeLocalEvent<EntityRenamedEvent>(OnRename);
    }

    private void OnPlayerSpawn(PlayerSpawnCompleteEvent args)
    {
        if (!TryComp<StationRecordsComponent>(args.Station, out var stationRecords))
            return;

        CreateGeneralRecord(args.Station, args.Mob, args.Profile, args.JobId, stationRecords);
    }

    private void OnRename(ref EntityRenamedEvent ev)
    {
        // When a player gets renamed their card gets changed to match.
        // Unfortunately this means that an event is called for it as well, and since TryFindIdCard will succeed if the
        // given entity is a card and the card itself is the key the record will be mistakenly renamed to the card's name
        // if we don't return early.
        if (HasComp<IdCardComponent>(ev.Uid))
            return;

        if (_idCard.TryFindIdCard(ev.Uid, out var idCard))
        {
            if (TryComp(idCard, out StationRecordKeyStorageComponent? keyStorage)
                && keyStorage.Key is {} key)
            {
                if (TryGetRecord<GeneralStationRecord>(key, out var generalRecord))
                {
                    generalRecord.Name = ev.NewName;
                }

                Synchronize(key);
            }
        }
    }

    private void CreateGeneralRecord(EntityUid station, EntityUid player, HumanoidCharacterProfile profile,
        string? jobId, StationRecordsComponent records)
    {
        // TODO make PlayerSpawnCompleteEvent.JobId a ProtoId
        if (string.IsNullOrEmpty(jobId)
            || !_prototypeManager.HasIndex<JobPrototype>(jobId))
            return;

        if (!_inventory.TryGetSlotEntity(player, "id", out var idUid))
            return;

        TryComp<FingerprintComponent>(player, out var fingerprintComponent);
        TryComp<DnaComponent>(player, out var dnaComponent);

        CreateGeneralRecord(station, idUid.Value, profile.Name, profile.Age, profile.Species, profile.Gender, jobId, fingerprintComponent?.Fingerprint, dnaComponent?.DNA, profile, records);

        /// Frontier: generate sector-wide station record
        if (TryComp<SpecialSectorStationRecordComponent>(player, out var specialRecord) && specialRecord.RecordGeneration == RecordGenerationType.NoRecord)
            return;

        EntityUid serviceEnt = _sectorService.GetServiceEntity();

        if (TryComp(serviceEnt, out StationRecordsComponent? stationRecords))
        {
            //Checks if certain information should be faked, if so, fake it.
            string playerJob = jobId;
            string? fingerprint = fingerprintComponent?.Fingerprint;
            string? dna = dnaComponent?.DNA;
            if (specialRecord != null
                && specialRecord.RecordGeneration == RecordGenerationType.FalseRecord)
            {
                playerJob = _robustRandom.Pick(FakeJobIds);
                fingerprint = _forensics.GenerateFingerprint();
                dna = _forensics.GenerateDNA();
            }

            CreateGeneralRecord(serviceEnt, idUid.Value, profile.Name, profile.Age, profile.Species, profile.Gender, playerJob, fingerprint, dna, profile, stationRecords);
        }
        /// End Frontier
    }


    /// <summary>
    ///     Create a general record to store in a station's record set.
    /// </summary>
    /// <remarks>
    ///     This is tied into the record system, as any crew member's
    ///     records should generally be dependent on some generic
    ///     record with the bare minimum of information involved.
    /// </remarks>
    /// <param name="station">The entity uid of the station.</param>
    /// <param name="idUid">The entity uid of an entity's ID card. Can be null.</param>
    /// <param name="name">Name of the character.</param>
    /// <param name="species">Species of the character.</param>
    /// <param name="gender">Gender of the character.</param>
    /// <param name="jobId">
    ///     The job to initially tie this record to. This must be a valid job loaded in, otherwise
    ///     this call will cause an exception. Ensure that a general record starts out with a job
    ///     that is currently a valid job prototype.
    /// </param>
    /// <param name="mobFingerprint">Fingerprint of the character.</param>
    /// <param name="dna">DNA of the character.</param>
    ///
    /// <param name="profile">
    ///     Profile for the related player. This is so that other systems can get further information
    ///     about the player character.
    ///     Optional - other systems should anticipate this.
    /// </param>
    /// <param name="records">Station records component.</param>
    public void CreateGeneralRecord(
        EntityUid station,
        EntityUid? idUid,
        string name,
        int age,
        string species,
        Gender gender,
        string jobId,
        string? mobFingerprint,
        string? dna,
        HumanoidCharacterProfile profile,
        StationRecordsComponent records)
    {
        if (!_prototypeManager.TryIndex<JobPrototype>(jobId, out var jobPrototype))
            throw new ArgumentException($"Invalid job prototype ID: {jobId}");

        // when adding a record that already exists use the old one
        // this happens when respawning as the same character
        if (GetRecordByName(station, name, records) is {} id)
        {
            SetIdKey(idUid, new StationRecordKey(id, station));
            return;
        }

        var record = new GeneralStationRecord()
        {
            Name = name,
            Age = age,
            JobTitle = jobPrototype.LocalizedName,
            JobIcon = jobPrototype.Icon,
            JobPrototype = jobId,
            Species = species,
            Gender = gender,
            DisplayPriority = jobPrototype.RealDisplayWeight,
            Fingerprint = mobFingerprint,
            DNA = dna
        };

        var key = AddRecordEntry(station, record);
        if (!key.IsValid())
        {
            Log.Warning($"Failed to add general record entry for {name}");
            return;
        }

        SetIdKey(idUid, key);

        RaiseLocalEvent(new AfterGeneralRecordCreatedEvent(key, record, profile));
    }

    /// <summary>
    /// Set the station records key for an id/pda.
    /// </summary>
    public void SetIdKey(EntityUid? uid, StationRecordKey key)
    {
        if (uid is not {} idUid)
            return;

        var keyStorageEntity = idUid;
        if (TryComp<PdaComponent>(idUid, out var pda) && pda.ContainedId is {} id)
        {
            keyStorageEntity = id;
        }

        _keyStorage.AssignKey(keyStorageEntity, key);
    }

    /// <summary>
    ///     Removes a record from this station.
    /// </summary>
    /// <param name="key">The station and key to remove.</param>
    /// <param name="records">Station records component.</param>
    /// <returns>True if the record was removed, false otherwise.</returns>
    public bool RemoveRecord(StationRecordKey key, StationRecordsComponent? records = null)
    {
        if (!Resolve(key.OriginStation, ref records))
            return false;

        if (records.Records.RemoveAllRecords(key.Id))
        {
            RaiseLocalEvent(new RecordRemovedEvent(key));
            return true;
        }

        return false;
    }

    /// <summary>
    ///     Try to get a record from this station's record entries,
    ///     from the provided station record key. Will always return
    ///     null if the key does not match the station.
    /// </summary>
    /// <param name="key">Station and key to try and index from the record set.</param>
    /// <param name="entry">The resulting entry.</param>
    /// <param name="records">Station record component.</param>
    /// <typeparam name="T">Type to get from the record set.</typeparam>
    /// <returns>True if the record was obtained, false otherwise.</returns>
    public bool TryGetRecord<T>(StationRecordKey key, [NotNullWhen(true)] out T? entry, StationRecordsComponent? records = null)
    {
        entry = default;

        if (!Resolve(key.OriginStation, ref records))
            return false;

        return records.Records.TryGetRecordEntry(key.Id, out entry);
    }

    /// <summary>
    /// Gets a random record from the station's record entries.
    /// </summary>
    /// <param name="ent">The EntityId of the station from which you want to get the record.</param>
    /// <param name="entry">The resulting entry.</param>
    /// <typeparam name="T">Type to get from the record set.</typeparam>
    /// <returns>True if a record was obtained. False otherwise.</returns>
    public bool TryGetRandomRecord<T>(Entity<StationRecordsComponent?> ent, [NotNullWhen(true)] out T? entry)
    {
        entry = default;

        if (!Resolve(ent.Owner, ref ent.Comp))
            return false;

        if (ent.Comp.Records.Keys.Count == 0)
            return false;

        var key = _random.Pick(ent.Comp.Records.Keys);

        return ent.Comp.Records.TryGetRecordEntry(key, out entry);
    }

    /// <summary>
    /// Returns an id if a record with the same name exists.
    /// </summary>
    /// <remarks>
    /// Linear search so O(n) time complexity.
    /// </remarks>
    public uint? GetRecordByName(EntityUid station, string name, StationRecordsComponent? records = null)
    {
        if (!Resolve(station, ref records, false))
            return null;

        foreach (var (id, record) in GetRecordsOfType<GeneralStationRecord>(station, records))
        {
            if (record.Name == name)
                return id;
        }

        return null;
    }

    /// <summary>
    /// Get the name for a record, or an empty string if it has no record.
    /// </summary>
    public string RecordName(StationRecordKey key)
    {
        if (!TryGetRecord<GeneralStationRecord>(key, out var record))
           return string.Empty;

        return record.Name;
    }

    /// <summary>
    ///     Gets all records of a specific type from a station.
    /// </summary>
    /// <param name="station">The station to get the records from.</param>
    /// <param name="records">Station records component.</param>
    /// <typeparam name="T">Type of record to fetch</typeparam>
    /// <returns>Enumerable of pairs with a station record key, and the entry in question of type T.</returns>
    public IEnumerable<(uint, T)> GetRecordsOfType<T>(EntityUid station, StationRecordsComponent? records = null)
    {
        if (!Resolve(station, ref records))
            return Array.Empty<(uint, T)>();

        return records.Records.GetRecordsOfType<T>();
    }

    /// <summary>
    ///     Adds a new record entry to a station's record set.
    /// </summary>
    /// <param name="station">The station to add the record to.</param>
    /// <param name="record">The record to add.</param>
    /// <param name="records">Station records component.</param>
    /// <typeparam name="T">The type of record to add.</typeparam>
    public StationRecordKey AddRecordEntry<T>(EntityUid station, T record, StationRecordsComponent? records = null)
    {
        if (!Resolve(station, ref records))
            return StationRecordKey.Invalid;

        var id = records.Records.AddRecordEntry(record);
        if (id == null)
            return StationRecordKey.Invalid;

        return new StationRecordKey(id.Value, station);
    }

    /// <summary>
    /// Adds a record to an existing entry.
    /// </summary>
    /// <param name="key">The station and id of the existing entry.</param>
    /// <param name="record">The record to add.</param>
    /// <param name="records">Station records component.</param>
    /// <typeparam name="T">The type of record to add.</typeparam>
    public void AddRecordEntry<T>(StationRecordKey key, T record,
        StationRecordsComponent? records = null)
    {
        if (!Resolve(key.OriginStation, ref records))
            return;

        records.Records.AddRecordEntry(key.Id, record);
    }

    /// <summary>
    ///     Synchronizes a station's records with any systems that need it.
    /// </summary>
    /// <param name="station">The station to synchronize any recently accessed records with..</param>
    /// <param name="records">Station records component.</param>
    public void Synchronize(EntityUid station, StationRecordsComponent? records = null)
    {
        if (!Resolve(station, ref records))
            return;

        foreach (var key in records.Records.GetRecentlyAccessed())
        {
            RaiseLocalEvent(new RecordModifiedEvent(new StationRecordKey(key, station)));
        }

        records.Records.ClearRecentlyAccessed();
    }

    /// <summary>
    /// Synchronizes a single record's entries for a station.
    /// </summary>
    /// <param name="key">The station and id of the record</param>
    /// <param name="records">Station records component.</param>
    public void Synchronize(StationRecordKey key, StationRecordsComponent? records = null)
    {
        if (!Resolve(key.OriginStation, ref records))
            return;

        RaiseLocalEvent(new RecordModifiedEvent(key));

        records.Records.RemoveFromRecentlyAccessed(key.Id);
    }

    #region Console system helpers

    /// <summary>
    /// Checks if a record should be skipped given a filter.
    /// Takes general record since even if you are using this for e.g. criminal records,
    /// you don't want to duplicate basic info like name and dna.
    /// Station records lets you do this nicely with multiple types having their own data.
    /// </summary>
    public bool IsSkipped(StationRecordsFilter? filter, GeneralStationRecord someRecord)
    {
        // if nothing is being filtered, show everything
        if (filter == null)
            return false;
        if (filter.Value.Length == 0)
            return false;

        var filterLowerCaseValue = filter.Value.ToLower();

        return filter.Type switch
        {
            StationRecordFilterType.Name =>
                !someRecord.Name.ToLower().Contains(filterLowerCaseValue),
            StationRecordFilterType.Prints => someRecord.Fingerprint != null
                && IsFilterWithSomeCodeValue(someRecord.Fingerprint, filterLowerCaseValue),
            StationRecordFilterType.DNA => someRecord.DNA != null
                && IsFilterWithSomeCodeValue(someRecord.DNA, filterLowerCaseValue),
            _ => throw new IndexOutOfRangeException(nameof(filter.Type)),
        };
    }

    private bool IsFilterWithSomeCodeValue(string value, string filter)
    {
        return !value.ToLower().StartsWith(filter);
    }

    /// <summary>
    /// Build a record listing of id to name for a station and filter.
    /// </summary>
    public Dictionary<uint, string> BuildListing(Entity<StationRecordsComponent> station, StationRecordsFilter? filter)
    {
        var listing = new Dictionary<uint, string>();

        var records = GetRecordsOfType<GeneralStationRecord>(station, station.Comp);
        foreach (var pair in records)
        {
            if (IsSkipped(filter, pair.Item2))
                continue;

            listing.Add(pair.Item1, pair.Item2.Name);
        }

        return listing;
    }

    #endregion
}

/// <summary>
/// Base event for station record events
/// </summary>
public abstract class StationRecordEvent : EntityEventArgs
{
    public readonly StationRecordKey Key;
    public EntityUid Station => Key.OriginStation;

    protected StationRecordEvent(StationRecordKey key)
    {
        Key = key;
    }
}

/// <summary>
///     Event raised after the player's general profile is created.
///     Systems that modify records on a station would have more use
///     listening to this event, as it contains the character's record key.
///     Also stores the general record reference, to save some time.
/// </summary>
public sealed class AfterGeneralRecordCreatedEvent : StationRecordEvent
{
    public readonly GeneralStationRecord Record;
    /// <summary>
    /// Profile for the related player. This is so that other systems can get further information
    ///     about the player character.
    ///     Optional - other systems should anticipate this.
    /// </summary>
    public readonly HumanoidCharacterProfile Profile;

    public AfterGeneralRecordCreatedEvent(StationRecordKey key, GeneralStationRecord record,
        HumanoidCharacterProfile profile) : base(key)
    {
        Record = record;
        Profile = profile;
    }
}

/// <summary>
///     Event raised after a record is removed. Only the key is given
///     when the record is removed, so that any relevant systems/components
///     that store record keys can then remove the key from their internal
///     fields.
/// </summary>
public sealed class RecordRemovedEvent : StationRecordEvent
{
    public RecordRemovedEvent(StationRecordKey key) : base(key)
    {
    }
}

/// <summary>
///     Event raised after a record is modified. This is to
///     inform other systems that records stored in this key
///     may have changed.
/// </summary>
public sealed class RecordModifiedEvent : StationRecordEvent
{
    public RecordModifiedEvent(StationRecordKey key) : base(key)
    {
    }
}<|MERGE_RESOLUTION|>--- conflicted
+++ resolved
@@ -11,12 +11,8 @@
 using Content.Shared.StationRecords;
 using Robust.Shared.Enums;
 using Robust.Shared.Prototypes;
-<<<<<<< HEAD
-using Robust.Shared.Random; // Frontier
+using Robust.Shared.Random;
 using Content.Server._NF.SectorServices; // Frontier
-=======
-using Robust.Shared.Random;
->>>>>>> 4dfd3e57
 
 namespace Content.Server.StationRecords.Systems;
 
@@ -45,15 +41,11 @@
     [Dependency] private readonly StationRecordKeyStorageSystem _keyStorage = default!;
     [Dependency] private readonly IPrototypeManager _prototypeManager = default!;
     [Dependency] private readonly IdCardSystem _idCard = default!;
-<<<<<<< HEAD
-    [Dependency] private readonly IRobustRandom _robustRandom = default!; // Frontier
+    [Dependency] private readonly IRobustRandom _random = default!;
     [Dependency] private readonly SectorServiceSystem _sectorService = default!; // Frontier
     [Dependency] private readonly ForensicsSystem _forensics = default!; // Frontier
 
     static readonly ProtoId<JobPrototype>[] FakeJobIds = [ "Contractor", "Pilot", "Mercenary" ]; // Frontier
-=======
-    [Dependency] private readonly IRobustRandom _random = default!;
->>>>>>> 4dfd3e57
 
     public override void Initialize()
     {

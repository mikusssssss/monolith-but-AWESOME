using System.Linq;
using Content.Server.Announcements;
using Content.Server.Discord;
using Content.Server.GameTicking.Events;
using Content.Server.Ghost;
using Content.Server.Maps;
using Content.Shared.Database;
using Content.Shared.GameTicking;
using Content.Shared.Mind;
using Content.Shared.Players;
using Content.Shared.Preferences;
using JetBrains.Annotations;
using Prometheus;
using Robust.Server.Maps;
using Robust.Shared.Asynchronous;
using Robust.Shared.Audio;
using Robust.Shared.Map;
using Robust.Shared.Network;
using Robust.Shared.Player;
using Robust.Shared.Random;
using Robust.Shared.Utility;

namespace Content.Server.GameTicking
{
    public sealed partial class GameTicker
    {
        [Dependency] private readonly DiscordWebhook _discord = default!;
        [Dependency] private readonly ITaskManager _taskManager = default!;

        private static readonly Counter RoundNumberMetric = Metrics.CreateCounter(
            "ss14_round_number",
            "Round number.");

        private static readonly Gauge RoundLengthMetric = Metrics.CreateGauge(
            "ss14_round_length",
            "Round length in seconds.");

#if EXCEPTION_TOLERANCE
        [ViewVariables]
        private int _roundStartFailCount = 0;
#endif

        [ViewVariables]
        private bool _startingRound;

        [ViewVariables]
        private GameRunLevel _runLevel;

        private RoundEndMessageEvent.RoundEndPlayerInfo[]? _replayRoundPlayerInfo;

        private string? _replayRoundText;

        [ViewVariables]
        public GameRunLevel RunLevel
        {
            get => _runLevel;
            private set
            {
                // Game admins can run `restartroundnow` while still in-lobby, which'd break things with this check.
                // if (_runLevel == value) return;

                var old = _runLevel;
                _runLevel = value;

                RaiseLocalEvent(new GameRunLevelChangedEvent(old, value));
            }
        }

        /// <summary>
        /// Returns true if the round's map is eligible to be updated.
        /// </summary>
        /// <returns></returns>
        public bool CanUpdateMap()
        {
            return RunLevel == GameRunLevel.PreRoundLobby &&
                   _roundStartTime - RoundPreloadTime > _gameTiming.CurTime;
        }

        /// <summary>
        ///     Loads all the maps for the given round.
        /// </summary>
        /// <remarks>
        ///     Must be called before the runlevel is set to InRound.
        /// </remarks>
        private void LoadMaps()
        {
            if (_mapManager.MapExists(DefaultMap))
                return;

            AddGamePresetRules();

            DefaultMap = _mapManager.CreateMap();
            _mapManager.AddUninitializedMap(DefaultMap);

            var maps = new List<GameMapPrototype>();

            // the map might have been force-set by something
            // (i.e. votemap or forcemap)
            var mainStationMap = _gameMapManager.GetSelectedMap();
            if (mainStationMap == null)
            {
                // otherwise set the map using the config rules
                _gameMapManager.SelectMapByConfigRules();
                mainStationMap = _gameMapManager.GetSelectedMap();
            }

            // Small chance the above could return no map.
            // ideally SelectMapByConfigRules will always find a valid map
            if (mainStationMap != null)
            {
                maps.Add(mainStationMap);
            }
            else
            {
                throw new Exception("invalid config; couldn't select a valid station map!");
            }

            if (CurrentPreset?.MapPool != null &&
                _prototypeManager.TryIndex<GameMapPoolPrototype>(CurrentPreset.MapPool, out var pool) &&
                !pool.Maps.Contains(mainStationMap.ID))
            {
                var msg = Loc.GetString("game-ticker-start-round-invalid-map",
                    ("map", mainStationMap.MapName),
                    ("mode", Loc.GetString(CurrentPreset.ModeTitle)));
                Log.Debug(msg);
                SendServerMessage(msg);
            }

            // Let game rules dictate what maps we should load.
            RaiseLocalEvent(new LoadingMapsEvent(maps));

            foreach (var map in maps)
            {
                var toLoad = DefaultMap;
                if (maps[0] != map)
                {
                    // Create other maps for the others since we need to.
                    toLoad = _mapManager.CreateMap();
                    _mapManager.AddUninitializedMap(toLoad);
                }

                LoadGameMap(map, toLoad, null);
            }
        }


        /// <summary>
        ///     Loads a new map, allowing systems interested in it to handle loading events.
        ///     In the base game, this is required to be used if you want to load a station.
        /// </summary>
        /// <param name="map">Game map prototype to load in.</param>
        /// <param name="targetMapId">Map to load into.</param>
        /// <param name="loadOptions">Map loading options, includes offset.</param>
        /// <param name="stationName">Name to assign to the loaded station.</param>
        /// <returns>All loaded entities and grids.</returns>
        public IReadOnlyList<EntityUid> LoadGameMap(GameMapPrototype map, MapId targetMapId, MapLoadOptions? loadOptions, string? stationName = null)
        {
            // Okay I specifically didn't set LoadMap here because this is typically called onto a new map.
            // whereas the command can also be used on an existing map.
            var loadOpts = loadOptions ?? new MapLoadOptions();

            var ev = new PreGameMapLoad(targetMapId, map, loadOpts);
            RaiseLocalEvent(ev);

            var gridIds = _map.LoadMap(targetMapId, ev.GameMap.MapPath.ToString(), ev.Options);

            _metaData.SetEntityName(_mapManager.GetMapEntityId(targetMapId), "Station map");

            var gridUids = gridIds.ToList();
            RaiseLocalEvent(new PostGameMapLoad(map, targetMapId, gridUids, stationName));

            return gridUids;
        }

        public void StartRound(bool force = false)
        {
#if EXCEPTION_TOLERANCE
            try
            {
#endif
            // If this game ticker is a dummy or the round is already being started, do nothing!
            if (DummyTicker || _startingRound)
                return;

            _startingRound = true;

            if (RoundId == 0)
                IncrementRoundNumber();

            ReplayStartRound();

            DebugTools.Assert(RunLevel == GameRunLevel.PreRoundLobby);
            _sawmill.Info("Starting round!");

            SendServerMessage(Loc.GetString("game-ticker-start-round"));

            // Just in case it hasn't been loaded previously we'll try loading it.
            LoadMaps();

            // map has been selected so update the lobby info text
            // applies to players who didn't ready up
            UpdateInfoText();

            StartGamePresetRules();

            RoundLengthMetric.Set(0);

            var startingEvent = new RoundStartingEvent(RoundId);
            RaiseLocalEvent(startingEvent);
            var readyPlayers = new List<ICommonSession>();
            var readyPlayerProfiles = new Dictionary<NetUserId, HumanoidCharacterProfile>();

            foreach (var (userId, status) in _playerGameStatuses)
            {
                if (LobbyEnabled && status != PlayerGameStatus.ReadyToPlay) continue;
                if (!_playerManager.TryGetSessionById(userId, out var session)) continue;
#if DEBUG
                DebugTools.Assert(_userDb.IsLoadComplete(session), $"Player was readied up but didn't have user DB data loaded yet??");
#endif
                if (_banManager.GetRoleBans(userId) == null)
                {
                    Logger.ErrorS("RoleBans", $"Role bans for player {session} {userId} have not been loaded yet.");
                    continue;
                }
                readyPlayers.Add(session);
                HumanoidCharacterProfile profile;
                if (_prefsManager.TryGetCachedPreferences(userId, out var preferences))
                {
                    profile = (HumanoidCharacterProfile) preferences.GetProfile(preferences.SelectedCharacterIndex);
                }
                else
                {
                    profile = HumanoidCharacterProfile.Random();
                }
                readyPlayerProfiles.Add(userId, profile);
            }

            var origReadyPlayers = readyPlayers.ToArray();

            if (!StartPreset(origReadyPlayers, force))
                return;

            // MapInitialize *before* spawning players, our codebase is too shit to do it afterwards...
            _mapManager.DoMapInitialize(DefaultMap);

            SpawnPlayers(readyPlayers, readyPlayerProfiles, force);

            _roundStartDateTime = DateTime.UtcNow;
            RunLevel = GameRunLevel.InRound;

            RoundStartTimeSpan = _gameTiming.CurTime;
            SendStatusToAll();
            ReqWindowAttentionAll();
            UpdateLateJoinStatus();
            AnnounceRound();
            UpdateInfoText();
            RaiseLocalEvent(new RoundStartedEvent(RoundId));
            SendRoundStartedDiscordMessage();

#if EXCEPTION_TOLERANCE
            }
            catch (Exception e)
            {
                _roundStartFailCount++;

                if (RoundStartFailShutdownCount > 0 && _roundStartFailCount >= RoundStartFailShutdownCount)
                {
                    _sawmill.Fatal($"Failed to start a round {_roundStartFailCount} time(s) in a row... Shutting down!");
                    _runtimeLog.LogException(e, nameof(GameTicker));
                    _baseServer.Shutdown("Restarting server");
                    return;
                }

                _sawmill.Error($"Exception caught while trying to start the round! Restarting round...");
                _runtimeLog.LogException(e, nameof(GameTicker));
                _startingRound = false;
                RestartRound();
                return;
            }

            // Round started successfully! Reset counter...
            _roundStartFailCount = 0;
#endif
            _startingRound = false;
        }

        private void RefreshLateJoinAllowed()
        {
            var refresh = new RefreshLateJoinAllowedEvent();
            RaiseLocalEvent(refresh);
            DisallowLateJoin = refresh.DisallowLateJoin;
        }

        public void EndRound(string text = "")
        {
            // If this game ticker is a dummy, do nothing!
            if (DummyTicker)
                return;

            DebugTools.Assert(RunLevel == GameRunLevel.InRound);
            _sawmill.Info("Ending round!");

            RunLevel = GameRunLevel.PostRound;

            // The lobby song is set here instead of in RestartRound,
            // because ShowRoundEndScoreboard triggers the start of the music playing
            // at the end of a round, and this needs to be set before RestartRound
            // in order for the lobby song status display to be accurate.
            LobbySong = _robustRandom.Pick(_lobbyMusicCollection.PickFiles).ToString();

            ShowRoundEndScoreboard(text);
            SendRoundEndDiscordMessage();
        }

        public void ShowRoundEndScoreboard(string text = "")
        {
            // Log end of round
            _adminLogger.Add(LogType.EmergencyShuttle, LogImpact.High, $"Round ended, showing summary");

            //Tell every client the round has ended.
            var gamemodeTitle = CurrentPreset != null ? Loc.GetString(CurrentPreset.ModeTitle) : string.Empty;

            // Let things add text here.
            var textEv = new RoundEndTextAppendEvent();
            RaiseLocalEvent(textEv);

            var roundEndText = $"{text}\n{textEv.Text}";

            //Get the timespan of the round.
            var roundDuration = RoundDuration();

            //Generate a list of basic player info to display in the end round summary.
            var listOfPlayerInfo = new List<RoundEndMessageEvent.RoundEndPlayerInfo>();
            // Grab the great big book of all the Minds, we'll need them for this.
            var allMinds = EntityQueryEnumerator<MindComponent>();
            while (allMinds.MoveNext(out var mindId, out var mind))
            {
                // TODO don't list redundant observer roles?
                // I.e., if a player was an observer ghost, then a hamster ghost role, maybe just list hamster and not
                // the observer role?
                var userId = mind.UserId ?? mind.OriginalOwnerUserId;

                var connected = false;
                var observer = HasComp<ObserverRoleComponent>(mindId);
                // Continuing
                if (userId != null && _playerManager.ValidSessionId(userId.Value))
                {
                    connected = true;
                }
                ContentPlayerData? contentPlayerData = null;
                if (userId != null && _playerManager.TryGetPlayerData(userId.Value, out var playerData))
                {
                    contentPlayerData = playerData.ContentData();
                }
                // Finish

                var antag = _roles.MindIsAntagonist(mindId);

                var playerIcName = "Unknown";

                if (mind.CharacterName != null)
                    playerIcName = mind.CharacterName;
                else if (mind.CurrentEntity != null && TryName(mind.CurrentEntity.Value, out var icName))
                    playerIcName = icName;

                if (TryGetEntity(mind.OriginalOwnedEntity, out var entity))
                {
                    _pvsOverride.AddGlobalOverride(GetNetEntity(entity.Value), recursive: true);
                }

                var roles = _roles.MindGetAllRoles(mindId);

                var playerEndRoundInfo = new RoundEndMessageEvent.RoundEndPlayerInfo()
                {
                    // Note that contentPlayerData?.Name sticks around after the player is disconnected.
                    // This is as opposed to ply?.Name which doesn't.
                    PlayerOOCName = contentPlayerData?.Name ?? "(IMPOSSIBLE: REGISTERED MIND WITH NO OWNER)",
                    // Character name takes precedence over current entity name
                    PlayerICName = playerIcName,
                    PlayerGuid = userId,
                    PlayerNetEntity = GetNetEntity(entity),
                    Role = antag
                        ? roles.First(role => role.Antagonist).Name
                        : roles.FirstOrDefault().Name ?? Loc.GetString("game-ticker-unknown-role"),
                    Antag = antag,
                    JobPrototypes = roles.Where(role => !role.Antagonist).Select(role => role.Prototype).ToArray(),
                    AntagPrototypes = roles.Where(role => role.Antagonist).Select(role => role.Prototype).ToArray(),
                    Observer = observer,
                    Connected = connected
                };
                listOfPlayerInfo.Add(playerEndRoundInfo);
            }

            // This ordering mechanism isn't great (no ordering of minds) but functions
            var listOfPlayerInfoFinal = listOfPlayerInfo.OrderBy(pi => pi.PlayerOOCName).ToArray();
            var sound = _audio.GetSound(new SoundCollectionSpecifier("RoundEnd"));

            RaiseNetworkEvent(new RoundEndMessageEvent(gamemodeTitle, roundEndText, roundDuration, RoundId,
<<<<<<< HEAD
                listOfPlayerInfoFinal.Length, listOfPlayerInfoFinal, LobbySong));
            RaiseLocalEvent(new RoundEndedEvent(RoundId, roundDuration));
=======
                listOfPlayerInfoFinal.Length, listOfPlayerInfoFinal, LobbySong, sound));

            _replayRoundPlayerInfo = listOfPlayerInfoFinal;
            _replayRoundText = roundEndText;
>>>>>>> 76823cc5
        }

        private async void SendRoundEndDiscordMessage()
        {
            try
            {
                if (_webhookIdentifier == null)
                    return;

                var duration = RoundDuration();
                var content = Loc.GetString("discord-round-notifications-end",
                    ("id", RoundId),
                    ("hours", Math.Truncate(duration.TotalHours)),
                    ("minutes", duration.Minutes),
                    ("seconds", duration.Seconds));
                var payload = new WebhookPayload { Content = content };

                await _discord.CreateMessage(_webhookIdentifier.Value, payload);

                if (DiscordRoundEndRole == null)
                    return;

                content = Loc.GetString("discord-round-notifications-end-ping", ("roleId", DiscordRoundEndRole));
                payload = new WebhookPayload { Content = content };
                payload.AllowedMentions.AllowRoleMentions();

                await _discord.CreateMessage(_webhookIdentifier.Value, payload);
            }
            catch (Exception e)
            {
                Log.Error($"Error while sending discord round end message:\n{e}");
            }
        }

        public void RestartRound()
        {
            // If this game ticker is a dummy, do nothing!
            if (DummyTicker)
                return;

            ReplayEndRound();

            // Handle restart for server update
            if (_serverUpdates.RoundEnded())
                return;

            _sawmill.Info("Restarting round!");

            SendServerMessage(Loc.GetString("game-ticker-restart-round"));

            RoundNumberMetric.Inc();

            PlayersJoinedRoundNormally = 0;

            RunLevel = GameRunLevel.PreRoundLobby;
            RandomizeLobbyBackground();
            ResettingCleanup();
            IncrementRoundNumber();
            SendRoundStartingDiscordMessage();

            if (!LobbyEnabled)
            {
                StartRound();
            }
            else
            {
                if (_playerManager.PlayerCount == 0)
                    _roundStartCountdownHasNotStartedYetDueToNoPlayers = true;
                else
                    _roundStartTime = _gameTiming.CurTime + LobbyDuration;

                SendStatusToAll();
                UpdateInfoText();

                ReqWindowAttentionAll();
            }
        }

        private async void SendRoundStartingDiscordMessage()
        {
            try
            {
                if (_webhookIdentifier == null)
                    return;

                var content = Loc.GetString("discord-round-notifications-new");

                var payload = new WebhookPayload { Content = content };

                await _discord.CreateMessage(_webhookIdentifier.Value, payload);
            }
            catch (Exception e)
            {
                Log.Error($"Error while sending discord round starting message:\n{e}");
            }
        }

        /// <summary>
        ///     Cleanup that has to run to clear up anything from the previous round.
        ///     Stuff like wiping the previous map clean.
        /// </summary>
        private void ResettingCleanup()
        {
            // Move everybody currently in the server to lobby.
            foreach (var player in _playerManager.Sessions)
            {
                PlayerJoinLobby(player);
            }

            // Round restart cleanup event, so entity systems can reset.
            var ev = new RoundRestartCleanupEvent();
            RaiseLocalEvent(ev);

            // So clients' entity systems can clean up too...
            RaiseNetworkEvent(ev);

            EntityManager.FlushEntities();

            _mapManager.Restart();

            _banManager.Restart();

            _gameMapManager.ClearSelectedMap();

            // Clear up any game rules.
            ClearGameRules();
            CurrentPreset = null;

            _allPreviousGameRules.Clear();

            DisallowLateJoin = false;
            _playerGameStatuses.Clear();
            foreach (var session in _playerManager.Sessions)
            {
                _playerGameStatuses[session.UserId] = LobbyEnabled ? PlayerGameStatus.NotReadyToPlay : PlayerGameStatus.ReadyToPlay;
            }
        }

        public bool DelayStart(TimeSpan time)
        {
            if (_runLevel != GameRunLevel.PreRoundLobby)
            {
                return false;
            }

            _roundStartTime += time;

            RaiseNetworkEvent(new TickerLobbyCountdownEvent(_roundStartTime, Paused));

            _chatManager.DispatchServerAnnouncement(Loc.GetString("game-ticker-delay-start", ("seconds", time.TotalSeconds)));

            return true;
        }

        private void UpdateRoundFlow(float frameTime)
        {
            if (RunLevel == GameRunLevel.InRound)
            {
                RoundLengthMetric.Inc(frameTime);
            }

            if (_roundStartTime == TimeSpan.Zero ||
                RunLevel != GameRunLevel.PreRoundLobby ||
                Paused ||
                _roundStartTime - RoundPreloadTime > _gameTiming.CurTime ||
                _roundStartCountdownHasNotStartedYetDueToNoPlayers)
            {
                return;
            }

            if (_roundStartTime < _gameTiming.CurTime)
            {
                StartRound();
            }
            // Preload maps so we can start faster
            else if (_roundStartTime - RoundPreloadTime < _gameTiming.CurTime)
            {
                LoadMaps();
            }
        }

        public TimeSpan RoundDuration()
        {
            return _gameTiming.CurTime.Subtract(RoundStartTimeSpan);
        }

        private void AnnounceRound()
        {
            if (CurrentPreset == null) return;

            var options = _prototypeManager.EnumeratePrototypes<RoundAnnouncementPrototype>().ToList();

            if (options.Count == 0)
                return;

            var proto = _robustRandom.Pick(options);

            if (proto.Message != null)
                _chatSystem.DispatchGlobalAnnouncement(Loc.GetString(proto.Message), playSound: true);

            if (proto.Sound != null)
                _audio.PlayGlobal(proto.Sound, Filter.Broadcast(), true);
        }

        private async void SendRoundStartedDiscordMessage()
        {
            try
            {
                if (_webhookIdentifier == null)
                    return;

                var mapName = _gameMapManager.GetSelectedMap()?.MapName ?? Loc.GetString("discord-round-notifications-unknown-map");
                var content = Loc.GetString("discord-round-notifications-started", ("id", RoundId), ("map", mapName));

                var payload = new WebhookPayload { Content = content };

                await _discord.CreateMessage(_webhookIdentifier.Value, payload);
            }
            catch (Exception e)
            {
                Log.Error($"Error while sending discord round start message:\n{e}");
            }
        }
    }

    public enum GameRunLevel
    {
        PreRoundLobby = 0,
        InRound = 1,
        PostRound = 2
    }

    public sealed class GameRunLevelChangedEvent
    {
        public GameRunLevel Old { get; }
        public GameRunLevel New { get; }

        public GameRunLevelChangedEvent(GameRunLevel old, GameRunLevel @new)
        {
            Old = old;
            New = @new;
        }
    }

    /// <summary>
    ///     Event raised before maps are loaded in pre-round setup.
    ///     Contains a list of game map prototypes to load; modify it if you want to load different maps,
    ///     for example as part of a game rule.
    /// </summary>
    [PublicAPI]
    public sealed class LoadingMapsEvent : EntityEventArgs
    {
        public List<GameMapPrototype> Maps;

        public LoadingMapsEvent(List<GameMapPrototype> maps)
        {
            Maps = maps;
        }
    }

    /// <summary>
    ///     Event raised before the game loads a given map.
    ///     This event is mutable, and load options should be tweaked if necessary.
    /// </summary>
    /// <remarks>
    ///     You likely want to subscribe to this after StationSystem.
    /// </remarks>
    [PublicAPI]
    public sealed class PreGameMapLoad : EntityEventArgs
    {
        public readonly MapId Map;
        public GameMapPrototype GameMap;
        public MapLoadOptions Options;

        public PreGameMapLoad(MapId map, GameMapPrototype gameMap, MapLoadOptions options)
        {
            Map = map;
            GameMap = gameMap;
            Options = options;
        }
    }


    /// <summary>
    ///     Event raised after the game loads a given map.
    /// </summary>
    /// <remarks>
    ///     You likely want to subscribe to this after StationSystem.
    /// </remarks>
    [PublicAPI]
    public sealed class PostGameMapLoad : EntityEventArgs
    {
        public readonly GameMapPrototype GameMap;
        public readonly MapId Map;
        public readonly IReadOnlyList<EntityUid> Grids;
        public readonly string? StationName;

        public PostGameMapLoad(GameMapPrototype gameMap, MapId map, IReadOnlyList<EntityUid> grids, string? stationName)
        {
            GameMap = gameMap;
            Map = map;
            Grids = grids;
            StationName = stationName;
        }
    }

    /// <summary>
    ///     Event raised to refresh the late join status.
    ///     If you want to disallow late joins, listen to this and call Disallow.
    /// </summary>
    public sealed class RefreshLateJoinAllowedEvent
    {
        public bool DisallowLateJoin { get; private set; } = false;

        public void Disallow()
        {
            DisallowLateJoin = true;
        }
    }

    /// <summary>
    ///     Attempt event raised on round start.
    ///     This can be listened to by GameRule systems to cancel round start if some condition is not met, like player count.
    /// </summary>
    public sealed class RoundStartAttemptEvent : CancellableEntityEventArgs
    {
        public ICommonSession[] Players { get; }
        public bool Forced { get; }

        public RoundStartAttemptEvent(ICommonSession[] players, bool forced)
        {
            Players = players;
            Forced = forced;
        }
    }

    /// <summary>
    ///     Event raised before readied up players are spawned and given jobs by the GameTicker.
    ///     You can use this to spawn people off-station, like in the case of nuke ops or wizard.
    ///     Remove the players you spawned from the PlayerPool and call <see cref="GameTicker.PlayerJoinGame"/> on them.
    /// </summary>
    public sealed class RulePlayerSpawningEvent
    {
        /// <summary>
        ///     Pool of players to be spawned.
        ///     If you want to handle a specific player being spawned, remove it from this list and do what you need.
        /// </summary>
        /// <remarks>If you spawn a player by yourself from this event, don't forget to call <see cref="GameTicker.PlayerJoinGame"/> on them.</remarks>
        public List<ICommonSession> PlayerPool { get; }
        public IReadOnlyDictionary<NetUserId, HumanoidCharacterProfile> Profiles { get; }
        public bool Forced { get; }

        public RulePlayerSpawningEvent(List<ICommonSession> playerPool, IReadOnlyDictionary<NetUserId, HumanoidCharacterProfile> profiles, bool forced)
        {
            PlayerPool = playerPool;
            Profiles = profiles;
            Forced = forced;
        }
    }

    /// <summary>
    ///     Event raised after players were assigned jobs by the GameTicker.
    ///     You can give on-station people special roles by listening to this event.
    /// </summary>
    public sealed class RulePlayerJobsAssignedEvent
    {
        public ICommonSession[] Players { get; }
        public IReadOnlyDictionary<NetUserId, HumanoidCharacterProfile> Profiles { get; }
        public bool Forced { get; }

        public RulePlayerJobsAssignedEvent(ICommonSession[] players, IReadOnlyDictionary<NetUserId, HumanoidCharacterProfile> profiles, bool forced)
        {
            Players = players;
            Profiles = profiles;
            Forced = forced;
        }
    }

    /// <summary>
    ///     Event raised to allow subscribers to add text to the round end summary screen.
    /// </summary>
    public sealed class RoundEndTextAppendEvent
    {
        private bool _doNewLine;

        /// <summary>
        ///     Text to display in the round end summary screen.
        /// </summary>
        public string Text { get; private set; } = string.Empty;

        /// <summary>
        ///     Invoke this method to add text to the round end summary screen.
        /// </summary>
        /// <param name="text"></param>
        public void AddLine(string text)
        {
            if (_doNewLine)
                Text += "\n";

            Text += text;
            _doNewLine = true;
        }
    }
}<|MERGE_RESOLUTION|>--- conflicted
+++ resolved
@@ -396,15 +396,11 @@
             var sound = _audio.GetSound(new SoundCollectionSpecifier("RoundEnd"));
 
             RaiseNetworkEvent(new RoundEndMessageEvent(gamemodeTitle, roundEndText, roundDuration, RoundId,
-<<<<<<< HEAD
-                listOfPlayerInfoFinal.Length, listOfPlayerInfoFinal, LobbySong));
-            RaiseLocalEvent(new RoundEndedEvent(RoundId, roundDuration));
-=======
                 listOfPlayerInfoFinal.Length, listOfPlayerInfoFinal, LobbySong, sound));
 
             _replayRoundPlayerInfo = listOfPlayerInfoFinal;
             _replayRoundText = roundEndText;
->>>>>>> 76823cc5
+            RaiseLocalEvent(new RoundEndedEvent(RoundId, roundDuration));
         }
 
         private async void SendRoundEndDiscordMessage()

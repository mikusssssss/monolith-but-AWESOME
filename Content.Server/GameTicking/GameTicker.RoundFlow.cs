using System.Linq;
using Content.Server.Announcements;
using Content.Server.Discord;
using Content.Server.GameTicking.Events;
using Content.Server.Ghost;
using Content.Server.Maps;
using Content.Shared.Database;
using Content.Shared.GameTicking;
using Content.Shared.Mind;
using Content.Shared.Players;
using Content.Shared.Preferences;
using JetBrains.Annotations;
using Prometheus;
using Robust.Server.Maps;
using Robust.Server.Player;
using Robust.Shared.Asynchronous;
using Robust.Shared.Audio;
using Robust.Shared.Map;
using Robust.Shared.Network;
using Robust.Shared.Player;
using Robust.Shared.Random;
using Robust.Shared.Utility;

namespace Content.Server.GameTicking
{
    public sealed partial class GameTicker
    {
        [Dependency] private readonly DiscordWebhook _discord = default!;
        [Dependency] private readonly ITaskManager _taskManager = default!;

        private static readonly Counter RoundNumberMetric = Metrics.CreateCounter(
            "ss14_round_number",
            "Round number.");

        private static readonly Gauge RoundLengthMetric = Metrics.CreateGauge(
            "ss14_round_length",
            "Round length in seconds.");

#if EXCEPTION_TOLERANCE
        [ViewVariables]
        private int _roundStartFailCount = 0;
#endif

        [ViewVariables]
        private TimeSpan _roundStartTimeSpan;

        [ViewVariables]
        private bool _startingRound;

        [ViewVariables]
        private GameRunLevel _runLevel;

        [ViewVariables]
        public GameRunLevel RunLevel
        {
            get => _runLevel;
            private set
            {
                // Game admins can run `restartroundnow` while still in-lobby, which'd break things with this check.
                // if (_runLevel == value) return;

                var old = _runLevel;
                _runLevel = value;

                RaiseLocalEvent(new GameRunLevelChangedEvent(old, value));
            }
        }

        /// <summary>
        /// Returns true if the round's map is eligible to be updated.
        /// </summary>
        /// <returns></returns>
        public bool CanUpdateMap()
        {
            return RunLevel == GameRunLevel.PreRoundLobby &&
                   _roundStartTime - RoundPreloadTime > _gameTiming.CurTime;
        }

        /// <summary>
        ///     Loads all the maps for the given round.
        /// </summary>
        /// <remarks>
        ///     Must be called before the runlevel is set to InRound.
        /// </remarks>
        private void LoadMaps()
        {
            if (_mapManager.MapExists(DefaultMap))
                return;

            AddGamePresetRules();

            DefaultMap = _mapManager.CreateMap();
            _mapManager.AddUninitializedMap(DefaultMap);

            var maps = new List<GameMapPrototype>();

            // the map might have been force-set by something
            // (i.e. votemap or forcemap)
            var mainStationMap = _gameMapManager.GetSelectedMap();
            if (mainStationMap == null)
            {
                // otherwise set the map using the config rules
                _gameMapManager.SelectMapByConfigRules();
                mainStationMap = _gameMapManager.GetSelectedMap();
            }

            // Small chance the above could return no map.
            // ideally SelectMapByConfigRules will always find a valid map
            if (mainStationMap != null)
            {
                maps.Add(mainStationMap);
            }
            else
            {
                throw new Exception("invalid config; couldn't select a valid station map!");
            }

            if (CurrentPreset?.MapPool != null &&
                _prototypeManager.TryIndex<GameMapPoolPrototype>(CurrentPreset.MapPool, out var pool) &&
                !pool.Maps.Contains(mainStationMap.ID))
            {
                var msg = Loc.GetString("game-ticker-start-round-invalid-map",
                    ("map", mainStationMap.MapName),
                    ("mode", Loc.GetString(CurrentPreset.ModeTitle)));
                Log.Debug(msg);
                SendServerMessage(msg);
            }

            // Let game rules dictate what maps we should load.
            RaiseLocalEvent(new LoadingMapsEvent(maps));

            foreach (var map in maps)
            {
                var toLoad = DefaultMap;
                if (maps[0] != map)
                {
                    // Create other maps for the others since we need to.
                    toLoad = _mapManager.CreateMap();
                    _mapManager.AddUninitializedMap(toLoad);
                }

                LoadGameMap(map, toLoad, null);
            }
        }


        /// <summary>
        ///     Loads a new map, allowing systems interested in it to handle loading events.
        ///     In the base game, this is required to be used if you want to load a station.
        /// </summary>
        /// <param name="map">Game map prototype to load in.</param>
        /// <param name="targetMapId">Map to load into.</param>
        /// <param name="loadOptions">Map loading options, includes offset.</param>
        /// <param name="stationName">Name to assign to the loaded station.</param>
        /// <returns>All loaded entities and grids.</returns>
        public IReadOnlyList<EntityUid> LoadGameMap(GameMapPrototype map, MapId targetMapId, MapLoadOptions? loadOptions, string? stationName = null)
        {
            // Okay I specifically didn't set LoadMap here because this is typically called onto a new map.
            // whereas the command can also be used on an existing map.
            var loadOpts = loadOptions ?? new MapLoadOptions();

            var ev = new PreGameMapLoad(targetMapId, map, loadOpts);
            RaiseLocalEvent(ev);

            var gridIds = _map.LoadMap(targetMapId, ev.GameMap.MapPath.ToString(), ev.Options);

            var gridUids = gridIds.ToList();
            RaiseLocalEvent(new PostGameMapLoad(map, targetMapId, gridUids, stationName));

            return gridUids;
        }

        public void StartRound(bool force = false)
        {
#if EXCEPTION_TOLERANCE
            try
            {
#endif
            // If this game ticker is a dummy or the round is already being started, do nothing!
            if (DummyTicker || _startingRound)
                return;

            _startingRound = true;

            if (RoundId == 0)
                IncrementRoundNumber();

            ReplayStartRound();

            DebugTools.Assert(RunLevel == GameRunLevel.PreRoundLobby);
            _sawmill.Info("Starting round!");

            SendServerMessage(Loc.GetString("game-ticker-start-round"));

            // Just in case it hasn't been loaded previously we'll try loading it.
            LoadMaps();

            // map has been selected so update the lobby info text
            // applies to players who didn't ready up
            UpdateInfoText();

            StartGamePresetRules();

            RoundLengthMetric.Set(0);

            var startingEvent = new RoundStartingEvent(RoundId);
            RaiseLocalEvent(startingEvent);
            var readyPlayers = new List<IPlayerSession>();
            var readyPlayerProfiles = new Dictionary<NetUserId, HumanoidCharacterProfile>();

            foreach (var (userId, status) in _playerGameStatuses)
            {
                if (LobbyEnabled && status != PlayerGameStatus.ReadyToPlay) continue;
                if (!_playerManager.TryGetSessionById(userId, out var session)) continue;
#if DEBUG
                DebugTools.Assert(_userDb.IsLoadComplete(session), $"Player was readied up but didn't have user DB data loaded yet??");
#endif
                if (_banManager.GetRoleBans(userId) == null)
                {
                    Logger.ErrorS("RoleBans", $"Role bans for player {session} {userId} have not been loaded yet.");
                    continue;
                }
                readyPlayers.Add(session);
                HumanoidCharacterProfile profile;
                if (_prefsManager.TryGetCachedPreferences(userId, out var preferences))
                {
                    profile = (HumanoidCharacterProfile) preferences.GetProfile(preferences.SelectedCharacterIndex);
                }
                else
                {
                    profile = HumanoidCharacterProfile.Random();
                }
                readyPlayerProfiles.Add(userId, profile);
            }

            var origReadyPlayers = readyPlayers.ToArray();

            if (!StartPreset(origReadyPlayers, force))
                return;

            // MapInitialize *before* spawning players, our codebase is too shit to do it afterwards...
            _mapManager.DoMapInitialize(DefaultMap);

            SpawnPlayers(readyPlayers, readyPlayerProfiles, force);

            _roundStartDateTime = DateTime.UtcNow;
            RunLevel = GameRunLevel.InRound;

            _roundStartTimeSpan = _gameTiming.CurTime;
            SendStatusToAll();
            ReqWindowAttentionAll();
            UpdateLateJoinStatus();
            AnnounceRound();
            UpdateInfoText();
<<<<<<< HEAD
            RaiseLocalEvent(new RoundStartedEvent(RoundId));
=======
            SendRoundStartedDiscordMessage();
>>>>>>> a7574549

#if EXCEPTION_TOLERANCE
            }
            catch (Exception e)
            {
                _roundStartFailCount++;

                if (RoundStartFailShutdownCount > 0 && _roundStartFailCount >= RoundStartFailShutdownCount)
                {
                    _sawmill.Fatal($"Failed to start a round {_roundStartFailCount} time(s) in a row... Shutting down!");
                    _runtimeLog.LogException(e, nameof(GameTicker));
                    _baseServer.Shutdown("Restarting server");
                    return;
                }

                _sawmill.Error($"Exception caught while trying to start the round! Restarting round...");
                _runtimeLog.LogException(e, nameof(GameTicker));
                _startingRound = false;
                RestartRound();
                return;
            }

            // Round started successfully! Reset counter...
            _roundStartFailCount = 0;
#endif
            _startingRound = false;
        }

        private void RefreshLateJoinAllowed()
        {
            var refresh = new RefreshLateJoinAllowedEvent();
            RaiseLocalEvent(refresh);
            DisallowLateJoin = refresh.DisallowLateJoin;
        }

        public void EndRound(string text = "")
        {
            // If this game ticker is a dummy, do nothing!
            if (DummyTicker)
                return;

            DebugTools.Assert(RunLevel == GameRunLevel.InRound);
            _sawmill.Info("Ending round!");

            RunLevel = GameRunLevel.PostRound;

            // The lobby song is set here instead of in RestartRound,
            // because ShowRoundEndScoreboard triggers the start of the music playing
            // at the end of a round, and this needs to be set before RestartRound
            // in order for the lobby song status display to be accurate.
            LobbySong = _robustRandom.Pick(_lobbyMusicCollection.PickFiles).ToString();

            ShowRoundEndScoreboard(text);
            SendRoundEndDiscordMessage();
        }

        public void ShowRoundEndScoreboard(string text = "")
        {
            // Log end of round
            _adminLogger.Add(LogType.EmergencyShuttle, LogImpact.High, $"Round ended, showing summary");

            //Tell every client the round has ended.
            var gamemodeTitle = CurrentPreset != null ? Loc.GetString(CurrentPreset.ModeTitle) : string.Empty;

            // Let things add text here.
            var textEv = new RoundEndTextAppendEvent();
            RaiseLocalEvent(textEv);

            var roundEndText = $"{text}\n{textEv.Text}";

            //Get the timespan of the round.
            var roundDuration = RoundDuration();

            //Generate a list of basic player info to display in the end round summary.
            var listOfPlayerInfo = new List<RoundEndMessageEvent.RoundEndPlayerInfo>();
            // Grab the great big book of all the Minds, we'll need them for this.
            var allMinds = EntityQueryEnumerator<MindComponent>();
            while (allMinds.MoveNext(out var mindId, out var mind))
            {
                // TODO don't list redundant observer roles?
                // I.e., if a player was an observer ghost, then a hamster ghost role, maybe just list hamster and not
                // the observer role?
                var userId = mind.UserId ?? mind.OriginalOwnerUserId;

                var connected = false;
                var observer = HasComp<ObserverRoleComponent>(mindId);
                // Continuing
                if (userId != null && _playerManager.ValidSessionId(userId.Value))
                {
                    connected = true;
                }
                PlayerData? contentPlayerData = null;
                if (userId != null && _playerManager.TryGetPlayerData(userId.Value, out var playerData))
                {
                    contentPlayerData = playerData.ContentData();
                }
                // Finish

                var antag = _roles.MindIsAntagonist(mindId);

                var playerIcName = "Unknown";

                if (mind.CharacterName != null)
                    playerIcName = mind.CharacterName;
                else if (mind.CurrentEntity != null && TryName(mind.CurrentEntity.Value, out var icName))
                    playerIcName = icName;

                var entity = mind.OriginalOwnedEntity;
                if (Exists(entity))
                    _pvsOverride.AddGlobalOverride(entity.Value, recursive: true);

                var roles = _roles.MindGetAllRoles(mindId);

                var playerEndRoundInfo = new RoundEndMessageEvent.RoundEndPlayerInfo()
                {
                    // Note that contentPlayerData?.Name sticks around after the player is disconnected.
                    // This is as opposed to ply?.Name which doesn't.
                    PlayerOOCName = contentPlayerData?.Name ?? "(IMPOSSIBLE: REGISTERED MIND WITH NO OWNER)",
                    // Character name takes precedence over current entity name
                    PlayerICName = playerIcName,
                    PlayerNetEntity = GetNetEntity(entity),
                    Role = antag
                        ? roles.First(role => role.Antagonist).Name
                        : roles.FirstOrDefault().Name ?? Loc.GetString("game-ticker-unknown-role"),
                    Antag = antag,
                    Observer = observer,
                    Connected = connected
                };
                listOfPlayerInfo.Add(playerEndRoundInfo);
            }

            // This ordering mechanism isn't great (no ordering of minds) but functions
            var listOfPlayerInfoFinal = listOfPlayerInfo.OrderBy(pi => pi.PlayerOOCName).ToArray();

            RaiseNetworkEvent(new RoundEndMessageEvent(gamemodeTitle, roundEndText, roundDuration, RoundId,
                listOfPlayerInfoFinal.Length, listOfPlayerInfoFinal, LobbySong,
                new SoundCollectionSpecifier("RoundEnd").GetSound()));
            RaiseLocalEvent(new RoundEndedEvent(RoundId, roundDuration));
        }

        private async void SendRoundEndDiscordMessage()
        {
            try
            {
                if (_webhookIdentifier == null)
                    return;

                var duration = RoundDuration();
                var content = Loc.GetString("discord-round-notifications-end",
                    ("id", RoundId),
                    ("hours", Math.Truncate(duration.TotalHours)),
                    ("minutes", duration.Minutes),
                    ("seconds", duration.Seconds));
                var payload = new WebhookPayload { Content = content };

                await _discord.CreateMessage(_webhookIdentifier.Value, payload);

                if (DiscordRoundEndRole == null)
                    return;

                content = Loc.GetString("discord-round-notifications-end-ping", ("roleId", DiscordRoundEndRole));
                payload = new WebhookPayload { Content = content };
                payload.AllowedMentions.AllowRoleMentions();

                await _discord.CreateMessage(_webhookIdentifier.Value, payload);
            }
            catch (Exception e)
            {
                Log.Error($"Error while sending discord round end message:\n{e}");
            }
        }

        public void RestartRound()
        {
            // If this game ticker is a dummy, do nothing!
            if (DummyTicker)
                return;

            ReplayEndRound();

            // Handle restart for server update
            if (_serverUpdates.RoundEnded())
                return;

            _sawmill.Info("Restarting round!");

            SendServerMessage(Loc.GetString("game-ticker-restart-round"));

            RoundNumberMetric.Inc();

            PlayersJoinedRoundNormally = 0;

            RunLevel = GameRunLevel.PreRoundLobby;
            RandomizeLobbyBackground();
            ResettingCleanup();
            IncrementRoundNumber();
            SendRoundStartingDiscordMessage();

            if (!LobbyEnabled)
            {
                StartRound();
            }
            else
            {
                if (_playerManager.PlayerCount == 0)
                    _roundStartCountdownHasNotStartedYetDueToNoPlayers = true;
                else
                    _roundStartTime = _gameTiming.CurTime + LobbyDuration;

                SendStatusToAll();
                UpdateInfoText();

                ReqWindowAttentionAll();
            }
        }

        private async void SendRoundStartingDiscordMessage()
        {
            try
            {
                if (_webhookIdentifier == null)
                    return;

                var content = Loc.GetString("discord-round-notifications-new");

                var payload = new WebhookPayload { Content = content };

                await _discord.CreateMessage(_webhookIdentifier.Value, payload);
            }
            catch (Exception e)
            {
                Log.Error($"Error while sending discord round starting message:\n{e}");
            }
        }

        /// <summary>
        ///     Cleanup that has to run to clear up anything from the previous round.
        ///     Stuff like wiping the previous map clean.
        /// </summary>
        private void ResettingCleanup()
        {
            // Move everybody currently in the server to lobby.
            foreach (var player in _playerManager.ServerSessions)
            {
                PlayerJoinLobby(player);
            }

            // Round restart cleanup event, so entity systems can reset.
            var ev = new RoundRestartCleanupEvent();
            RaiseLocalEvent(ev);

            // So clients' entity systems can clean up too...
            RaiseNetworkEvent(ev, Filter.Broadcast());

            // Delete all entities.
            foreach (var entity in EntityManager.GetEntities().ToArray())
            {
#if EXCEPTION_TOLERANCE
                try
                {
#endif
                // TODO: Maybe something less naive here?
                // FIXME: Actually, definitely.
                if (!Deleted(entity) && !Terminating(entity))
                    EntityManager.DeleteEntity(entity);
#if EXCEPTION_TOLERANCE
                }
                catch (Exception e)
                {
                    _sawmill.Error($"Caught exception while trying to delete entity {ToPrettyString(entity)}, this might corrupt the game state...");
                    _runtimeLog.LogException(e, nameof(GameTicker));
                    continue;
                }
#endif
            }

            _mapManager.Restart();

            _banManager.Restart();

            _gameMapManager.ClearSelectedMap();

            // Clear up any game rules.
            ClearGameRules();
            CurrentPreset = null;

            _allPreviousGameRules.Clear();

            DisallowLateJoin = false;
            _playerGameStatuses.Clear();
            foreach (var session in _playerManager.ServerSessions)
            {
                _playerGameStatuses[session.UserId] = LobbyEnabled ?  PlayerGameStatus.NotReadyToPlay : PlayerGameStatus.ReadyToPlay;
            }
        }

        public bool DelayStart(TimeSpan time)
        {
            if (_runLevel != GameRunLevel.PreRoundLobby)
            {
                return false;
            }

            _roundStartTime += time;

            RaiseNetworkEvent(new TickerLobbyCountdownEvent(_roundStartTime, Paused));

            _chatManager.DispatchServerAnnouncement(Loc.GetString("game-ticker-delay-start", ("seconds",time.TotalSeconds)));

            return true;
        }

        private void UpdateRoundFlow(float frameTime)
        {
            if (RunLevel == GameRunLevel.InRound)
            {
                RoundLengthMetric.Inc(frameTime);
            }

            if (_roundStartTime == TimeSpan.Zero ||
                RunLevel != GameRunLevel.PreRoundLobby ||
                Paused ||
                _roundStartTime - RoundPreloadTime > _gameTiming.CurTime ||
                _roundStartCountdownHasNotStartedYetDueToNoPlayers)
            {
                return;
            }

            if (_roundStartTime < _gameTiming.CurTime)
            {
                StartRound();
            }
            // Preload maps so we can start faster
            else if (_roundStartTime - RoundPreloadTime < _gameTiming.CurTime)
            {
                LoadMaps();
            }
        }

        public TimeSpan RoundDuration()
        {
            return _gameTiming.CurTime.Subtract(_roundStartTimeSpan);
        }

        private void AnnounceRound()
        {
            if (CurrentPreset == null) return;

            var options = _prototypeManager.EnumeratePrototypes<RoundAnnouncementPrototype>().ToList();

            if (options.Count == 0)
                return;

            var proto = _robustRandom.Pick(options);

            if (proto.Message != null)
                _chatSystem.DispatchGlobalAnnouncement(Loc.GetString(proto.Message), playSound: true);

            if (proto.Sound != null)
                SoundSystem.Play(proto.Sound.GetSound(), Filter.Broadcast());
        }

        private async void SendRoundStartedDiscordMessage()
        {
            try
            {
                if (_webhookIdentifier == null)
                    return;

                var mapName = _gameMapManager.GetSelectedMap()?.MapName ?? Loc.GetString("discord-round-notifications-unknown-map");
                var content = Loc.GetString("discord-round-notifications-started", ("id", RoundId), ("map", mapName));

                var payload = new WebhookPayload { Content = content };

                await _discord.CreateMessage(_webhookIdentifier.Value, payload);
            }
            catch (Exception e)
            {
                Log.Error($"Error while sending discord round start message:\n{e}");
            }
        }
    }

    public enum GameRunLevel
    {
        PreRoundLobby = 0,
        InRound = 1,
        PostRound = 2
    }

    public sealed class GameRunLevelChangedEvent
    {
        public GameRunLevel Old { get; }
        public GameRunLevel New { get; }

        public GameRunLevelChangedEvent(GameRunLevel old, GameRunLevel @new)
        {
            Old = old;
            New = @new;
        }
    }

    /// <summary>
    ///     Event raised before maps are loaded in pre-round setup.
    ///     Contains a list of game map prototypes to load; modify it if you want to load different maps,
    ///     for example as part of a game rule.
    /// </summary>
    [PublicAPI]
    public sealed class LoadingMapsEvent : EntityEventArgs
    {
        public List<GameMapPrototype> Maps;

        public LoadingMapsEvent(List<GameMapPrototype> maps)
        {
            Maps = maps;
        }
    }

    /// <summary>
    ///     Event raised before the game loads a given map.
    ///     This event is mutable, and load options should be tweaked if necessary.
    /// </summary>
    /// <remarks>
    ///     You likely want to subscribe to this after StationSystem.
    /// </remarks>
    [PublicAPI]
    public sealed class PreGameMapLoad : EntityEventArgs
    {
        public readonly MapId Map;
        public GameMapPrototype GameMap;
        public MapLoadOptions Options;

        public PreGameMapLoad(MapId map, GameMapPrototype gameMap, MapLoadOptions options)
        {
            Map = map;
            GameMap = gameMap;
            Options = options;
        }
    }


    /// <summary>
    ///     Event raised after the game loads a given map.
    /// </summary>
    /// <remarks>
    ///     You likely want to subscribe to this after StationSystem.
    /// </remarks>
    [PublicAPI]
    public sealed class PostGameMapLoad : EntityEventArgs
    {
        public readonly GameMapPrototype GameMap;
        public readonly MapId Map;
        public readonly IReadOnlyList<EntityUid> Grids;
        public readonly string? StationName;

        public PostGameMapLoad(GameMapPrototype gameMap, MapId map, IReadOnlyList<EntityUid> grids, string? stationName)
        {
            GameMap = gameMap;
            Map = map;
            Grids = grids;
            StationName = stationName;
        }
    }

    /// <summary>
    ///     Event raised to refresh the late join status.
    ///     If you want to disallow late joins, listen to this and call Disallow.
    /// </summary>
    public sealed class RefreshLateJoinAllowedEvent
    {
        public bool DisallowLateJoin { get; private set; } = false;

        public void Disallow()
        {
            DisallowLateJoin = true;
        }
    }

    /// <summary>
    ///     Attempt event raised on round start.
    ///     This can be listened to by GameRule systems to cancel round start if some condition is not met, like player count.
    /// </summary>
    public sealed class RoundStartAttemptEvent : CancellableEntityEventArgs
    {
        public IPlayerSession[] Players { get; }
        public bool Forced { get; }

        public RoundStartAttemptEvent(IPlayerSession[] players, bool forced)
        {
            Players = players;
            Forced = forced;
        }
    }

    /// <summary>
    ///     Event raised before readied up players are spawned and given jobs by the GameTicker.
    ///     You can use this to spawn people off-station, like in the case of nuke ops or wizard.
    ///     Remove the players you spawned from the PlayerPool and call <see cref="GameTicker.PlayerJoinGame"/> on them.
    /// </summary>
    public sealed class RulePlayerSpawningEvent
    {
        /// <summary>
        ///     Pool of players to be spawned.
        ///     If you want to handle a specific player being spawned, remove it from this list and do what you need.
        /// </summary>
        /// <remarks>If you spawn a player by yourself from this event, don't forget to call <see cref="GameTicker.PlayerJoinGame"/> on them.</remarks>
        public List<IPlayerSession> PlayerPool { get; }
        public IReadOnlyDictionary<NetUserId, HumanoidCharacterProfile> Profiles { get; }
        public bool Forced { get; }

        public RulePlayerSpawningEvent(List<IPlayerSession> playerPool, IReadOnlyDictionary<NetUserId, HumanoidCharacterProfile> profiles, bool forced)
        {
            PlayerPool = playerPool;
            Profiles = profiles;
            Forced = forced;
        }
    }

    /// <summary>
    ///     Event raised after players were assigned jobs by the GameTicker.
    ///     You can give on-station people special roles by listening to this event.
    /// </summary>
    public sealed class RulePlayerJobsAssignedEvent
    {
        public IPlayerSession[] Players { get; }
        public IReadOnlyDictionary<NetUserId, HumanoidCharacterProfile> Profiles { get; }
        public bool Forced { get; }

        public RulePlayerJobsAssignedEvent(IPlayerSession[] players, IReadOnlyDictionary<NetUserId, HumanoidCharacterProfile> profiles, bool forced)
        {
            Players = players;
            Profiles = profiles;
            Forced = forced;
        }
    }

    /// <summary>
    ///     Event raised to allow subscribers to add text to the round end summary screen.
    /// </summary>
    public sealed class RoundEndTextAppendEvent
    {
        private bool _doNewLine;

        /// <summary>
        ///     Text to display in the round end summary screen.
        /// </summary>
        public string Text { get; private set; } = string.Empty;

        /// <summary>
        ///     Invoke this method to add text to the round end summary screen.
        /// </summary>
        /// <param name="text"></param>
        public void AddLine(string text)
        {
            if (_doNewLine)
                Text += "\n";

            Text += text;
            _doNewLine = true;
        }
    }
}<|MERGE_RESOLUTION|>--- conflicted
+++ resolved
@@ -252,11 +252,8 @@
             UpdateLateJoinStatus();
             AnnounceRound();
             UpdateInfoText();
-<<<<<<< HEAD
             RaiseLocalEvent(new RoundStartedEvent(RoundId));
-=======
             SendRoundStartedDiscordMessage();
->>>>>>> a7574549
 
 #if EXCEPTION_TOLERANCE
             }

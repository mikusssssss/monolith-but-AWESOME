--- conflicted
+++ resolved
@@ -1,8 +1,5 @@
-<<<<<<< HEAD
 using Content.Server.Nutrition; // DeltaV
-=======
 using Content.Server.Chemistry.Containers.EntitySystems;
->>>>>>> dfbf47c3
 using Content.Server.Nutrition.Components;
 using Content.Shared.Chemistry.Components;
 using Content.Shared.Examine;
@@ -10,14 +7,8 @@
 using Content.Shared.Hands.EntitySystems;
 using Content.Shared.Interaction;
 using Robust.Shared.Audio;
-<<<<<<< HEAD
-//using Robust.Shared.Audio.Systems;
-using Robust.Shared.Containers;
-//using Robust.Shared.Player;
-=======
 using Robust.Shared.Audio.Systems;
 using Robust.Shared.Containers;
->>>>>>> dfbf47c3
 
 namespace Content.Server.Nutrition.EntitySystems
 {
@@ -107,11 +98,7 @@
         /// Create a new slice in the world and returns its entity.
         /// The solutions must be set afterwards.
         /// </summary>
-<<<<<<< HEAD
-        private EntityUid Slice(EntityUid uid, EntityUid user, SliceableFoodComponent? comp = null, TransformComponent? transform = null) // Frontier - Public to private
-=======
         public EntityUid Slice(EntityUid uid, EntityUid user, SliceableFoodComponent? comp = null, TransformComponent? transform = null)
->>>>>>> dfbf47c3
         {
             if (!Resolve(uid, ref comp, ref transform))
                 return EntityUid.Invalid;
@@ -129,14 +116,11 @@
                 xform.LocalRotation = 0;
             }
 
-<<<<<<< HEAD
             // DeltaV - Begin deep frier related code
             var sliceEvent = new SliceFoodEvent(user, uid, sliceUid);
             RaiseLocalEvent(uid, sliceEvent);
             // DeltaV - End deep frier related code
 
-=======
->>>>>>> dfbf47c3
             return sliceUid;
         }
 
